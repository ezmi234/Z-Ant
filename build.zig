--- conflicted
+++ resolved
@@ -31,13 +31,10 @@
     const codeGen_mod = b.createModule(.{ .root_source_file = b.path("src/CodeGen/codegen.zig") });
     codeGen_mod.addImport("zant", zant_mod);
 
-<<<<<<< HEAD
     const IR_mod = b.createModule(.{ .root_source_file = b.path("src/IR_graph/IR_graph.zig") });
     IR_mod.addImport("zant", zant_mod);
     IR_mod.addImport("codegen", codeGen_mod);
 
-=======
->>>>>>> 7d4b439f
     //************************************************UNIT TESTS************************************************
 
     // Define unified tests for the project.
@@ -252,7 +249,6 @@
     const step_test_oneOp = b.step("test-codegen", "Run generated library tests");
     step_test_oneOp.dependOn(&run_test_all_oneOp.step);
 
-<<<<<<< HEAD
     // ************************************************
     // Write Op Test
 
@@ -297,8 +293,6 @@
     const benchmark_step = b.step("benchmark", "Run benchmarks");
     benchmark_step.dependOn(&run_benchmark.step);
 
-=======
->>>>>>> 7d4b439f
     // ************************************************ ONNX PARSER TESTS ************************************************
     // Add test for generated library
 
