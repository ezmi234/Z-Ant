--- conflicted
+++ resolved
@@ -25,197 +25,15 @@
 
     // Modules creation
 
-<<<<<<< HEAD
-    // Create modules from the source files in the `src/Core/Tensor/` directory.
-    const tensor_mod = b.createModule(.{ .root_source_file = b.path("src/Core/Tensor/tensor.zig") });
-
-    // Create modules from the source files in the `src/Core/Tensor/TensorMath` directory.
-    const tensor_math_mod = b.createModule(.{ .root_source_file = b.path("src/Core/Tensor/TensorMath/tensor_math_standard.zig") });
-    const tensor_math_lean_mod = b.createModule(.{ .root_source_file = b.path("src/Core/Tensor/TensorMath/tensor_math_lean.zig") });
-
-    // Create modules from the source files in the `src/utils/` directory.
-    const typeConv_mod = b.createModule(.{ .root_source_file = b.path("src/Utils/typeConverter.zig") });
-    const errorHandler_mod = b.createModule(.{ .root_source_file = b.path("src/Utils/errorHandler.zig") });
-    const modelImportExport_mod = b.createModule(.{ .root_source_file = b.path("src/Utils/model_import_export.zig") });
-    const allocator_mod = b.createModule(.{ .root_source_file = b.path("src/Utils/allocator.zig") });
-    allocator_mod.addOptions("build_options", build_options);
-
-    // Create modules from the source files in the `src/DataHandler/` directory.
-    const dataloader_mod = b.createModule(.{ .root_source_file = b.path("src/DataHandler/dataLoader.zig") });
-    const dataProcessor_mod = b.createModule(.{ .root_source_file = b.path("src/DataHandler/dataProcessor.zig") });
-    const trainer_mod = b.createModule(.{ .root_source_file = b.path("src/DataHandler/trainer.zig") });
+    const zant_mod = b.createModule(.{ .root_source_file = b.path("src/zant.zig") });
+    zant_mod.addOptions("build_options", build_options);
 
     // static_lib module for MNIST
     const static_lib_mod = b.createModule(.{ .root_source_file = b.path("src/codeGen/static_lib.zig") });
     const static_lib_mnist_hard_mod = b.createModule(.{ .root_source_file = b.path("src/codeGen/static_lib_mnist_hard.zig") });
 
-    // static_lib module for sentiment
-    //const static_lib_sentiment_mod = b.createModule(.{ .root_source_file = b.path("src/codeGen/static_lib_sentiment.zig") });
-
-    // Add dependencies for static_lib_mnist_hard_mod
-    static_lib_mnist_hard_mod.addImport("pkgAllocator", allocator_mod);
-    static_lib_mnist_hard_mod.addImport("tensor", tensor_mod);
-    static_lib_mnist_hard_mod.addImport("tensor_math", tensor_math_mod);
-
-    // Create modules from the source files in the `src/Model/` directory.
-    const loss_mod = b.createModule(.{ .root_source_file = b.path("src/Model/lossFunction.zig") });
-    const model_mod = b.createModule(.{ .root_source_file = b.path("src/Model/model.zig") });
-    const layer_mod = b.createModule(.{ .root_source_file = b.path("src/Model/layer.zig") });
-    const optim_mod = b.createModule(.{ .root_source_file = b.path("src/Model/optim.zig") });
-
-    // Create modules from the source files in the `src/Model/Layers` directory.
-    const denseLayer_mod = b.createModule(.{ .root_source_file = b.path("src/Model/Layers/denseLayer.zig") });
-    const activationLayer_mod = b.createModule(.{ .root_source_file = b.path("src/Model/Layers/activationLayer.zig") });
-    const convLayer_mod = b.createModule(.{ .root_source_file = b.path("src/Model/Layers/convLayer.zig") });
-    const flattenLayer_mod = b.createModule(.{ .root_source_file = b.path("src/Model/Layers/flattenLayer.zig") });
-    const poolingLayer_mod = b.createModule(.{ .root_source_file = b.path("src/Model/Layers/poolingLayer.zig") });
-    const batchNormLayer_mod = b.createModule(.{ .root_source_file = b.path("src/Model/Layers/batchNormLayer.zig") });
-
-    // onnx module
-    const onnx_mod = b.createModule(.{ .root_source_file = b.path("src/onnx/onnx.zig") });
-
-    // Add dependencies for static_lib_mod
-    static_lib_mod.addImport("pkgAllocator", allocator_mod);
-    static_lib_mod.addImport("tensor", tensor_mod);
-    static_lib_mod.addImport("tensor_math", tensor_math_mod);
-
-    //************************************************MODEL DEPENDENCIES************************************************
-
-    // Add necessary imports for the model module.
-    model_mod.addImport("tensor", tensor_mod);
-    model_mod.addImport("layer", layer_mod);
-    model_mod.addImport("optim", optim_mod); // Do not remove duplicate
-    model_mod.addImport("loss", loss_mod);
-    model_mod.addImport("typeC", typeConv_mod);
-    model_mod.addImport("dataloader", dataloader_mod);
-    model_mod.addImport("tensor_m", tensor_math_mod);
-    model_mod.addImport("dataprocessor", dataProcessor_mod);
-
-    // ************************************************LAYER DEPENDENCIES************************************************
-
-    // Add necessary imports for the layers module.
-    layer_mod.addImport("tensor", tensor_mod);
-    layer_mod.addImport("tensor_m", tensor_math_mod);
-    layer_mod.addImport("errorHandler", errorHandler_mod);
-    layer_mod.addImport("pkgAllocator", allocator_mod);
-
-    // All layers are imported so that the layer module can be used as a layer library by other modules.
-    // New layers should be added here.
-    layer_mod.addImport("activationLayer", activationLayer_mod);
-    layer_mod.addImport("batchNormLayer", batchNormLayer_mod);
-    layer_mod.addImport("convLayer", convLayer_mod);
-    layer_mod.addImport("denseLayer", denseLayer_mod);
-    layer_mod.addImport("flattenLayer", flattenLayer_mod);
-    layer_mod.addImport("poolingLayer", poolingLayer_mod);
-
-    // ************************************************DENSELAYER DEPENDENCIES************************************************
-
-    // Add necessary imports for the denselayers module.
-    denseLayer_mod.addImport("tensor", tensor_mod);
-    denseLayer_mod.addImport("tensor_m", tensor_math_mod);
-    denseLayer_mod.addImport("Layer", layer_mod);
-    denseLayer_mod.addImport("errorHandler", errorHandler_mod);
-
-    // ************************************************CONVLAYER DEPENDENCIES************************************************
-    convLayer_mod.addImport("Tensor", tensor_mod);
-    convLayer_mod.addImport("tensor_m", tensor_math_mod);
-    convLayer_mod.addImport("Layer", layer_mod);
-    convLayer_mod.addImport("errorHandler", errorHandler_mod);
-
-    // ************************************************FLATTENLAYER DEPENDENCIES************************************************
-
-    flattenLayer_mod.addImport("Tensor", tensor_mod);
-    flattenLayer_mod.addImport("tensor_m", tensor_math_mod);
-    flattenLayer_mod.addImport("Layer", layer_mod);
-    flattenLayer_mod.addImport("errorHandler", errorHandler_mod);
-
-    // ************************************************POOLINGLAYER DEPENDENCIES************************************************
-    poolingLayer_mod.addImport("Tensor", tensor_mod);
-    poolingLayer_mod.addImport("tensor_m", tensor_math_mod);
-    poolingLayer_mod.addImport("Layer", layer_mod);
-    poolingLayer_mod.addImport("errorHandler", errorHandler_mod);
-
-    // ************************************************ACTIVATIONLAYER DEPENDENCIES************************************************
-
-    // Add necessary imports for the activationlayers module.
-    activationLayer_mod.addImport("tensor", tensor_mod);
-    activationLayer_mod.addImport("tensor_m", tensor_math_mod);
-    activationLayer_mod.addImport("Layer", layer_mod);
-    activationLayer_mod.addImport("errorHandler", errorHandler_mod);
-
-    // ************************************************BATCHNORMLAYER DEPENDENCIES************************************************
-    batchNormLayer_mod.addImport("Tensor", tensor_mod);
-    batchNormLayer_mod.addImport("tensor_m", tensor_math_mod);
-    batchNormLayer_mod.addImport("Layer", layer_mod);
-    batchNormLayer_mod.addImport("errorHandler", errorHandler_mod);
-
-    // ************************************************DATA LOADER DEPENDENCIES************************************************
-
-    // Add necessary imports for the data loader module.
-    dataloader_mod.addImport("tensor", tensor_mod);
-
-    // ************************************************DATA PROCESSOR DEPENDENCIES************************************************
-
-    // Add necessary imports for the data processor module.
-    dataProcessor_mod.addImport("tensor", tensor_mod);
-
-    // ************************************************TRAINER DEPENDENCIES************************************************
-
-    // Add necessary imports for the trainer module.
-    trainer_mod.addImport("tensor", tensor_mod);
-    trainer_mod.addImport("tensor_m", tensor_math_mod);
-    trainer_mod.addImport("model", model_mod);
-    trainer_mod.addImport("loss", loss_mod);
-    trainer_mod.addImport("optim", optim_mod);
-    trainer_mod.addImport("dataloader", dataloader_mod);
-    trainer_mod.addImport("dataprocessor", dataProcessor_mod);
-    trainer_mod.addImport("layer", layer_mod);
-
-    // ************************************************TENSOR DEPENDENCIES************************************************
-
-    // Add necessary imports for the tensor module.
-    tensor_mod.addImport("tensor_m", tensor_math_mod);
-    tensor_mod.addImport("errorHandler", errorHandler_mod);
-    tensor_mod.addImport("pkgAllocator", allocator_mod);
-
-    // ************************************************TENSOR MATH DEPENDENCIES************************************************
-    // Add necessary imports for the tensor math module.
-    // OSS: Do not import file from the same folder ./TensorMath!! Directly use @import()"filename.zig")
-    // Import in tensor_math_mod all the modules needed for /TensorMath files
-    tensor_math_mod.addImport("tensor", tensor_mod);
-    tensor_math_mod.addImport("typeC", typeConv_mod);
-    tensor_math_mod.addImport("errorHandler", errorHandler_mod);
-    tensor_math_mod.addImport("layer", layer_mod);
-    tensor_math_mod.addImport("pkgAllocator", allocator_mod);
-
-    // ************************************************LOSS DEPENDENCIES************************************************
-
-    // Add necessary imports for the loss function module.
-    loss_mod.addImport("tensor", tensor_mod);
-    loss_mod.addImport("tensor_m", tensor_math_mod);
-    loss_mod.addImport("typeC", typeConv_mod);
-    loss_mod.addImport("errorHandler", errorHandler_mod);
-    loss_mod.addImport("pkgAllocator", allocator_mod);
-
-    // ************************************************OPTIMIZER DEPENDENCIES************************************************
-
-    // Add necessary imports for the optimizer module.
-    optim_mod.addImport("tensor", tensor_mod);
-    optim_mod.addImport("model", model_mod);
-    optim_mod.addImport("layer", layer_mod);
-    optim_mod.addImport("errorHandler", errorHandler_mod);
-
-    // ************************************************IMPORT/EXPORT DEPENDENCIES************************************************
-
-    // Add necessary imports for the import/export module.
-    modelImportExport_mod.addImport("tensor", tensor_mod);
-    modelImportExport_mod.addImport("layer", layer_mod);
-    modelImportExport_mod.addImport("model", model_mod);
-    modelImportExport_mod.addImport("errorHandler", errorHandler_mod);
-=======
-    const zant_mod = b.createModule(.{ .root_source_file = b.path("src/zant.zig") });
-    zant_mod.addOptions("build_options", build_options);
->>>>>>> 027a1ef6
+    static_lib_mod.addImport("zant", zant_mod);
+    static_lib_mnist_hard_mod.addImport("zant", zant_mod);
 
     // ************************************************MAIN EXECUTABLE************************************************
 
@@ -255,12 +73,8 @@
 
     codeGen_exe.linkLibC();
 
-<<<<<<< HEAD
-    // Add necessary imports for the codegen executable
-    codeGen_exe.root_module.addImport("pkgAllocator", allocator_mod);
-    codeGen_exe.root_module.addImport("tensor", tensor_mod);
-    codeGen_exe.root_module.addImport("tensor_math", tensor_math_mod);
-    codeGen_exe.root_module.addImport("onnx", onnx_mod);
+    // Add necessary imports for the executable.
+    codeGen_exe.root_module.addImport("zant", zant_mod);
 
     // Define codegen options
     const codegen_options = b.addOptions();
@@ -269,10 +83,6 @@
     codegen_options.addOption([]const u8, "type", b.option([]const u8, "type", "Input type") orelse "f32");
     codegen_options.addOption(bool, "noComm", b.option(bool, "noComm", "Run with log") orelse true);
     codeGen_exe.root_module.addOptions("codegen_options", codegen_options);
-=======
-    // Add necessary imports for the executable.
-    codeGen_exe.root_module.addImport("zant", zant_mod);
->>>>>>> 027a1ef6
 
     // Install the executable.
     b.installArtifact(codeGen_exe);
@@ -317,29 +127,9 @@
     test_options.addOption(bool, "heavy", b.option(bool, "heavy", "Run heavy tests") orelse false);
     unit_tests.root_module.addOptions("test_options", test_options);
 
-<<<<<<< HEAD
-    //************************************************UNIT TEST DEPENDENCIES************************************************
-
-    // Add necessary imports for the unit test module.
-    unit_tests.root_module.addImport("tensor", tensor_mod);
-    unit_tests.root_module.addImport("model", model_mod);
-    unit_tests.root_module.addImport("layer", layer_mod);
-    unit_tests.root_module.addImport("optim", optim_mod);
-    unit_tests.root_module.addImport("loss", loss_mod);
-    unit_tests.root_module.addImport("tensor_m", tensor_math_mod);
-    unit_tests.root_module.addImport("dataloader", dataloader_mod);
-    unit_tests.root_module.addImport("dataprocessor", dataProcessor_mod);
-    unit_tests.root_module.addImport("trainer", trainer_mod);
-    unit_tests.root_module.addImport("typeConverter", typeConv_mod);
-    unit_tests.root_module.addImport("errorHandler", errorHandler_mod);
-    unit_tests.root_module.addImport("model_import_export", modelImportExport_mod);
-    unit_tests.root_module.addImport("pkgAllocator", allocator_mod);
-    unit_tests.root_module.addImport("tensor_math_lean", tensor_math_lean_mod);
+    unit_tests.root_module.addImport("zant", zant_mod);
+    unit_tests.root_module.addImport("static_lib", static_lib_mod);
     unit_tests.root_module.addImport("static_lib_mnist_hard", static_lib_mnist_hard_mod);
-    unit_tests.root_module.addImport("static_lib", static_lib_mod);
-=======
-    unit_tests.root_module.addImport("zant", zant_mod);
->>>>>>> 027a1ef6
 
     unit_tests.linkLibC();
 
