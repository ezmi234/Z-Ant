--- conflicted
+++ resolved
@@ -49,7 +49,8 @@
     InvalidPadding,
     InvalidAxes,
     OutputTensorWrongShape,
-<<<<<<< HEAD
+    InvalidDataType,
+    MismatchedDataTypes,
     Overflow,
     InvalidPaddingShape,
     InvalidInput,
@@ -57,10 +58,6 @@
     UnsupportedMode,
     InvalidPaddingSize,
     UnexpectedError,
-=======
-    InvalidDataType,
-    MismatchedDataTypes,
->>>>>>> b9c4165b
 };
 
 /// Tensor errors
