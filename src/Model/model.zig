const std = @import("std");
const tensor = @import("tensor");
const layer = @import("layer");
const Loss = @import("loss");
const LossType = @import("loss").LossType;
const TensMath = @import("tensor_m");
const Optim = @import("optim");
const NormalizType = @import("dataprocessor").NormalizationType;
const DataProc = @import("dataprocessor");

/// The `Model` struct represents a neural network model composed of multiple layers.
/// This model can be configured with a specific data type (`T`) and allocator. It supports
/// adding layers, running forward and backward passes, and manages the allocation and
/// deallocation of resources.
pub fn Model(comptime T: type) type {
    return struct {
        layers: std.ArrayList(layer.Layer(T)) = undefined, // Array of layers in the model.
        allocator: *const std.mem.Allocator, // Allocator reference for dynamic memory allocation.
        input_tensor: tensor.Tensor(T), // Tensor that holds the model's input data.

        /// Initializes the model, setting up an empty list of layers and initializing
        /// the input tensor.
        ///
        /// # Errors
        /// Returns an error if memory allocation for the `layers` array or `input_tensor` fails.
        pub fn init(self: *@This()) !void {
            self.layers = std.ArrayList(layer.Layer(T)).init(self.allocator.*);
            self.input_tensor = try tensor.Tensor(T).init(self.allocator);
        }

        /// Deinitializes the model, releasing memory for each layer and the input tensor.
        ///
        /// This method iterates through each layer, deinitializes it, and then frees
        /// the layer array and input tensor memory.
        pub fn deinit(self: *@This()) void {
            for (self.layers.items, 0..) |*layer_, i| {
                std.debug.print("\n deinitializing layer {} ... ", .{i});
                layer_.deinit();
                std.debug.print("->  layer {} deinitialized", .{i});
            }
            self.layers.deinit();
            std.debug.print("\n -.-.-> model layers deinitialized", .{});

            self.input_tensor.deinit(); // pay attention! input_tensor is initialised only if forward() is run at least once.
            std.debug.print("\n -.-.-> model input_tensor deinitialized", .{});
        }

        /// Adds a new layer to the model.
        ///
        /// # Parameters
        /// - `new_layer`: A pointer to the new layer to add to the model.
        ///
        /// # Errors
        /// Returns an error if reallocating the `layers` array fails.
        pub fn addLayer(self: *@This(), new_layer: layer.Layer(T)) !void {
            try self.layers.append(new_layer);
        }

        /// Executes the forward pass through the model with the specified input tensor.
        ///
        /// # Parameters
        /// - `input`: A pointer to the input tensor.
        ///
        /// # Returns
        /// A pointer to the output tensor of the model after the forward pass.
        ///
        /// # Errors
        /// Returns an error if any layer's forward pass or tensor copying fails.
        pub fn forward(self: *@This(), input_tensor: *tensor.Tensor(T)) !*tensor.Tensor(T) {
            if (self.layers.items.len == 0) {
<<<<<<< HEAD
=======
                if (self.input_tensor.data.len > 0) self.input_tensor.deinit();
>>>>>>> eb70dd83
                self.input_tensor = try input_tensor.copy();
                return &self.input_tensor;
            }

            // Store input tensor
<<<<<<< HEAD
=======
            if (self.input_tensor.data.len > 0) self.input_tensor.deinit();
>>>>>>> eb70dd83
            self.input_tensor = try input_tensor.copy();

            // Forward pass through all layers
            var i: usize = 0;
            while (i < self.layers.items.len) : (i += 1) {
                const current_layer = self.layers.items[i];
                std.debug.print("--------------------------------------forwarding layer {d}\n", .{i});
                if (current_layer.layer_type != layer.LayerType.ActivationLayer) try DataProc.normalize(T, self.getPrevOut(i), NormalizType.UnityBasedNormalizartion);
                // DEBUG METHOD try self.getPrevOut(i).isSafe();
                _ = try current_layer.forward(self.getPrevOut(i));
                //print the output shape
                std.debug.print(" output shape: {any}\n", .{current_layer.get_output().shape});
                //self.layers.items[i].printLayer(0);
            }

            // Return a copy of the final output
<<<<<<< HEAD
=======
            if (self.input_tensor.data.len > 0) self.input_tensor.deinit();
>>>>>>> eb70dd83
            self.input_tensor = try (self.getPrevOut(self.layers.items.len)).copy();
            return &self.input_tensor;
        }

        /// Executes the backward pass through the model with the specified gradient tensor.
        ///
        /// # Parameters
        /// - `gradient`: A pointer to the gradient tensor to backpropagate.
        ///
        /// # Returns
        /// A pointer to the final gradient tensor after the backward pass.
        ///
        /// # Errors
        /// Returns an error if any layer's backward pass or tensor copying fails.
        pub fn backward(self: *@This(), gradient: *tensor.Tensor(T)) !void {
            var grad_ptr: tensor.Tensor(T) = undefined;
            defer grad_ptr.deinit();
            var grad_duplicate: tensor.Tensor(T) = try gradient.copy();
            defer grad_duplicate.deinit();

            var counter = self.layers.items.len - 1;
            while (counter >= 0) : (counter -= 1) {
                std.debug.print("\n--------------------------------------backwarding layer {}", .{counter});
                if (counter != self.layers.items.len - 1) grad_ptr.deinit();
                grad_ptr = try self.layers.items[counter].backward(&grad_duplicate);

                // Conserviamo la vecchia copia per poi deallocarla
                var old_dup = grad_duplicate;

                // Creiamo la nuova copia da grad_ptr
                grad_duplicate = try grad_ptr.copy();

                // Ora possiamo deallocare la vecchia copia
                old_dup.deinit();

                if (counter == 0) break;
            }

            // Alla fine del ciclo, grad_duplicate contiene l'ultima copia. Non serve più.
            grad_duplicate.deinit();
        }

        /// Retrieves the output of the specified layer or the input tensor for the first layer.
        ///
        /// # Parameters
        /// - `layer_numb`: The index of the layer whose output tensor is to be retrieved.
        ///
        /// # Returns
        /// A pointer to the output tensor of the specified layer, or the input tensor if
        /// `layer_numb` is zero.
        ///
        /// # Errors
        /// Returns an error if the index is out of bounds or other tensor-related errors occur.
        fn getPrevOut(self: *@This(), layer_numb: usize) *tensor.Tensor(T) {
            if (layer_numb == 0) {
                return &self.input_tensor;
            } else {
                return self.layers.items[layer_numb - 1].get_output(); //self.layers[layer_numb - 1].get_outputActivation(); //
            }
        }
    };
}<|MERGE_RESOLUTION|>--- conflicted
+++ resolved
@@ -68,19 +68,17 @@
         /// Returns an error if any layer's forward pass or tensor copying fails.
         pub fn forward(self: *@This(), input_tensor: *tensor.Tensor(T)) !*tensor.Tensor(T) {
             if (self.layers.items.len == 0) {
-<<<<<<< HEAD
-=======
+
                 if (self.input_tensor.data.len > 0) self.input_tensor.deinit();
->>>>>>> eb70dd83
+
                 self.input_tensor = try input_tensor.copy();
                 return &self.input_tensor;
             }
 
             // Store input tensor
-<<<<<<< HEAD
-=======
+
             if (self.input_tensor.data.len > 0) self.input_tensor.deinit();
->>>>>>> eb70dd83
+
             self.input_tensor = try input_tensor.copy();
 
             // Forward pass through all layers
@@ -97,10 +95,9 @@
             }
 
             // Return a copy of the final output
-<<<<<<< HEAD
-=======
+
             if (self.input_tensor.data.len > 0) self.input_tensor.deinit();
->>>>>>> eb70dd83
+
             self.input_tensor = try (self.getPrevOut(self.layers.items.len)).copy();
             return &self.input_tensor;
         }
