//! This file contains at the moment all the available options to train a model.
//! Dependng on your intentions you can use trainTensors(), a general trainer for tensors,
//! or TrainDataLoader(), more specific for training data loaded from a file. This last one has been well tested for MNIST.

const std = @import("std");
const Tensor = @import("tensor");
const TensMath = @import("tensor_m");
const Model = @import("model").Model;

const Loss = @import("loss");
const Optim = @import("optim");

const DataLoader = @import("dataloader").DataLoader;
const DataProc = @import("dataprocessor");

const LossType = @import("loss").LossType;
const NormalizType = @import("dataprocessor").NormalizationType;

const DenseLayer = @import("layer").DenseLayer;
const ConvolutionalLayer = @import("layer").ConvolutionalLayer;

/// Defines the type of trainer used for model training.
///
/// - `DataLoaderTrainer`: Uses a `DataLoader` to feed batches of data into the model during training.
/// - `TensorTrainer`: Uses direct tensor inputs for training.
pub const TrainerType = enum {
    DataLoaderTrainer,
    TensorTrainer,
};

pub fn TrainDataLoader(
    comptime T: type,
    comptime XType: type, // Input types
    comptime YType: type, // Output type
    comptime allocator: *const std.mem.Allocator,
    comptime batchSize: i16,
    features: usize,
    model: *Model(T, allocator),
    load: *DataLoader(T, XType, YType, batchSize),
    epochs: u32,
    comptime lossType: LossType,
    comptime lr: f64,
    training_size: f32,
) !void {
    var LossMeanRecord: []f32 = try allocator.alloc(f32, epochs);
    defer allocator.free(LossMeanRecord);

    var AccuracyRecord: []f32 = try allocator.alloc(f32, epochs);
    defer allocator.free(AccuracyRecord);

    var ValidationLossRecord: []f32 = try allocator.alloc(f32, epochs);
    defer allocator.free(ValidationLossRecord);

    var ValidationAccuracyRecord: []f32 = try allocator.alloc(f32, epochs);
    defer allocator.free(ValidationAccuracyRecord);

    var shapeXArr = [_]usize{ batchSize, features };
    var shapeYArr = [_]usize{batchSize};
    var shapeX: []usize = &shapeXArr;
    var shapeY: []usize = &shapeYArr;

    var steps: u16 = 0;
    try load.trainTestSplit(allocator, training_size);

    const train_len: u16 = @as(u16, @intCast(load.X_train.?.len));
    steps = @divFloor(train_len, batchSize);
    if (train_len % batchSize != 0) {
        steps += 1;
    }

    std.debug.print("Number of training steps: {}\n", .{steps});

    for (0..epochs) |i| {
        var totalCorrect: u16 = 0;
        var totalSamples: u16 = 0;

        var totalCorrectVal: u16 = 0;
        var totalSamplesVal: u16 = 0;

        var optimizer = Optim.Optimizer(T, XType, YType, Optim.optimizer_SGD, lr, allocator){};

        for (0..steps) |step| {
            _ = load.xTrainNextBatch();
            _ = load.yTrainNextBatch();
            try load.toTensor(allocator, &shapeX, &shapeY);
            try convertToOneHot(T, batchSize, &load.yTensor);

            var predictions = try model.forward(&load.xTensor);
            defer predictions.deinit();

            var shape: [2]usize = [_]usize{ load.yTensor.shape[0], 10 };
            try predictions.reshape(&shape);

            const loser = Loss.LossFunction(lossType){};
            try DataProc.normalize(T, &load.yTensor, NormalizType.UnityBasedNormalizartion);

            var loss = try loser.computeLoss(T, &predictions, &load.yTensor);
            defer loss.deinit();

            const correctPredictions: u16 = try computeAccuracy(T, &predictions, &load.yTensor);
            totalCorrect += correctPredictions;
            totalSamples += batchSize;

            LossMeanRecord[i] = TensMath.mean(T, &loss);
            AccuracyRecord[i] = @as(f32, @floatFromInt(totalCorrect)) / @as(f32, @floatFromInt(totalSamples)) * 100.0;

            var grad: Tensor.Tensor(T) = try loser.computeGradient(T, &predictions, &load.yTensor);
            defer grad.deinit();

            _ = try model.backward(&grad);

            try optimizer.step(model);

            std.debug.print("Training - Epoch: {}, Step: {}, Loss: {}, Accuracy: {} \n", .{ i + 1, step + 1, LossMeanRecord[i], AccuracyRecord[i] });
        }

        load.reset();

        const val_len: u16 = @as(u16, @intCast(load.X_test.?.len));
        var val_steps: u16 = @divFloor(val_len, batchSize);
        if (val_len % batchSize != 0) {
            val_steps += 1;
        }

        std.debug.print("\nNumber of validation steps: {}\n", .{val_steps});

        for (0..val_steps) |step| {
            _ = load.xTestNextBatch(batchSize);
            _ = load.yTestNextBatch(batchSize);
            try load.toTensor(allocator, &shapeX, &shapeY);
            try convertToOneHot(T, batchSize, &load.yTensor);

            var predictions = try model.forward(&load.xTensor);
            defer predictions.deinit();

            var shape: [2]usize = [_]usize{ load.yTensor.shape[0], 10 };
            try predictions.reshape(&shape);

            const loser = Loss.LossFunction(lossType){};
            try DataProc.normalize(T, &load.yTensor, NormalizType.UnityBasedNormalizartion);

            var loss = try loser.computeLoss(T, &predictions, &load.yTensor);
            defer loss.deinit();

            const correctPredictions: u16 = try computeAccuracy(T, &predictions, &load.yTensor);
            totalCorrectVal += correctPredictions;
            totalSamplesVal += batchSize;

            ValidationLossRecord[i] = TensMath.mean(T, &loss);
            ValidationAccuracyRecord[i] = @as(f32, @floatFromInt(totalCorrectVal)) / @as(f32, @floatFromInt(totalSamplesVal)) * 100.0;

            std.debug.print("\nValidation - Epoch: {}, Step: {}", .{ i + 1, step + 1 });
        }

        load.reset();

        std.debug.print("\nEpoch {}: Training Loss = {}, Training Accuracy = {}%", .{ i + 1, LossMeanRecord[i], AccuracyRecord[i] });
        std.debug.print("\nEpoch {}: Validation Loss = {}, Validation Accuracy = {}%", .{ i + 1, ValidationLossRecord[i], ValidationAccuracyRecord[i] });
    }
}

pub fn TrainDataLoader2D(
    comptime T: type,
    comptime XType: type,
    comptime YType: type,
    allocator: *const std.mem.Allocator,
    comptime batchSize: i16,
    features: usize,
    model: *Model(T),
    load: *DataLoader(T, XType, YType, batchSize, 3),
    epochs: u32,
    comptime lossType: LossType,
    comptime lr: f64,
    training_size: f32,
    l2_lambda: T,
    max_grad_norm: T,
) !void {
    var LossMeanRecord: []f32 = try allocator.alloc(f32, epochs);
    defer allocator.free(LossMeanRecord);

    var AccuracyRecord: []f32 = try allocator.alloc(f32, epochs);
    defer allocator.free(AccuracyRecord);

    var ValidationLossRecord: []f32 = try allocator.alloc(f32, epochs);
    defer allocator.free(ValidationLossRecord);

    var ValidationAccuracyRecord: []f32 = try allocator.alloc(f32, epochs);
    defer allocator.free(ValidationAccuracyRecord);

    _ = features;
    var shapeXArr = [_]usize{ batchSize, 1, 28, 28 };
    var shapeYArr = [_]usize{batchSize};
    var shapeX: []usize = &shapeXArr;
    var shapeY: []usize = &shapeYArr;

    var steps: u16 = 0;
    try load.trainTestSplit(allocator, training_size);

    const train_len: u16 = @as(u16, @intCast(load.X_train.?.len));
    steps = @divFloor(train_len, batchSize);
    if (train_len % batchSize != 0) {
        steps += 1;
    }

    print_start_training();
    std.debug.print("Number of training steps: {}\n", .{steps});

    for (0..epochs) |i| {
        var totalCorrect: u16 = 0;
        var totalSamples: u16 = 0;

        var totalCorrectVal: u16 = 0;
        var totalSamplesVal: u16 = 0;

        for (0..steps) |step| {
            _ = load.xTrainNextBatch();
            _ = load.yTrainNextBatch();
            try load.toTensor(allocator, &shapeX, &shapeY);

            try convertToOneHot(T, batchSize, &load.yTensor);
            try DataProc.normalize(T, &load.xTensor, NormalizType.UnityBasedNormalizartion);
            var predictions = try model.forward(&load.xTensor);
            //predictions.print();
            defer predictions.deinit();

            var shape: [2]usize = [_]usize{ load.yTensor.shape[0], 10 };
            try predictions.reshape(&shape);
            //predictions.print();
            // DEBUG try predictions.isSafe();

            const loser = Loss.LossFunction(lossType){};
            try DataProc.normalize(T, &load.yTensor, NormalizType.UnityBasedNormalizartion);

            var loss = try loser.computeLoss(T, &predictions, &load.yTensor);
            defer loss.deinit();

            const correctPredictions: u16 = try computeAccuracy(T, &predictions, &load.yTensor);
            totalCorrect += correctPredictions;
            totalSamples += batchSize;

            LossMeanRecord[i] = TensMath.mean(T, &loss);
            AccuracyRecord[i] = @as(f32, @floatFromInt(totalCorrect)) / @as(f32, @floatFromInt(totalSamples)) * 100.0;
            std.debug.print("\nLOSS: {d}\n", .{LossMeanRecord[i]});
            std.debug.print("\nACCURACY: {d}\n", .{AccuracyRecord[i]});
            var grad: Tensor.Tensor(T) = try loser.computeGradient(T, &predictions, &load.yTensor);
            defer grad.deinit();

            // Apply L2 and gradient clipping before backward
            for (model.layers.items) |layer_| {
                if (layer_.layer_type == .DenseLayer) {
                    const dense_layer = @as(*DenseLayer(T), @alignCast(@ptrCast(layer_.layer_ptr)));
                    // Apply L2 regularization
                    for (dense_layer.w_gradients.data, dense_layer.weights.data) |*grad_w, weight| {
                        grad_w.* += l2_lambda * weight;
                    }
                    // Clip gradients
                    try clipGradients(T, &dense_layer.w_gradients, max_grad_norm);
                    try clipGradients(T, &dense_layer.b_gradients, max_grad_norm);
                } else if (layer_.layer_type == .ConvolutionalLayer) {
                    const conv_layer = @as(*ConvolutionalLayer(T), @alignCast(@ptrCast(layer_.layer_ptr)));
                    // Apply L2 regularization
                    for (conv_layer.w_gradients.data, conv_layer.weights.data) |*grad_w, weight| {
                        grad_w.* += l2_lambda * weight;
                    }
                    // Clip gradients
                    try clipGradients(T, &conv_layer.w_gradients, max_grad_norm);
                    try clipGradients(T, &conv_layer.b_gradients, max_grad_norm);
                }
            }

            _ = try model.backward(&grad);

            var optimizer = Optim.Optimizer(T, XType, YType, Optim.optimizer_SGD, lr){};
            try optimizer.step(model);

            std.debug.print("Training - Epoch: {}, Step: {}, Loss: {}, Accuracy: {} \n", .{ i + 1, step + 1, LossMeanRecord[i], AccuracyRecord[i] });
        }

        load.reset();

        const val_len: u16 = @as(u16, @intCast(load.X_test.?.len));
        var val_steps: u16 = @divFloor(val_len, batchSize);
        if (val_len % batchSize != 0) {
            val_steps += 1;
        }

        std.debug.print("\nNumber of validation steps: {}\n", .{val_steps});

        for (0..val_steps) |step| {
            _ = load.xTestNextBatch();
            _ = load.yTestNextBatch();
            try load.toTensor(allocator, &shapeX, &shapeY);
            try convertToOneHot(T, batchSize, &load.yTensor);
            //try DataProc.normalize(T, &load.xTensor, NormalizType.UnityBasedNormalizartion);
            var predictions = try model.forward(&load.xTensor);
            defer predictions.deinit();

            var shape: [2]usize = [_]usize{ load.yTensor.shape[0], 10 };
            try predictions.reshape(&shape);

            const loser = Loss.LossFunction(lossType){};
            try DataProc.normalize(T, &load.yTensor, NormalizType.UnityBasedNormalizartion);

            var loss = try loser.computeLoss(T, &predictions, &load.yTensor);
            defer loss.deinit();

            const correctPredictions: u16 = try computeAccuracy(T, &predictions, &load.yTensor);
            totalCorrectVal += correctPredictions;
            totalSamplesVal += batchSize;

            ValidationLossRecord[i] = TensMath.mean(T, &loss);
            ValidationAccuracyRecord[i] = @as(f32, @floatFromInt(totalCorrectVal)) / @as(f32, @floatFromInt(totalSamplesVal)) * 100.0;

            std.debug.print("\nValidation - Epoch: {}, Step: {}", .{ i + 1, step + 1 });
        }

        load.reset();

        std.debug.print("\nEpoch {}: Training Loss = {}, Training Accuracy = {}%", .{ i + 1, LossMeanRecord[i], AccuracyRecord[i] });
        std.debug.print("\nEpoch {}: Validation Loss = {}, Validation Accuracy = {}%", .{ i + 1, ValidationLossRecord[i], ValidationAccuracyRecord[i] });
    }

    print_end_training();
}

/// Computes the accuracy of model predictions by comparing predicted and actual labels.
fn computeAccuracy(comptime T: type, predictions: *Tensor.Tensor(T), targets: *Tensor.Tensor(T)) !u16 {
    var correct: u16 = 0;
    const rows = predictions.shape[0];
    const cols = predictions.shape[1];

    for (0..rows) |i| {
        var predictedLabel: usize = 0;
        var maxVal: T = predictions.data[i * cols];

        // Find the class with the highest value in predictions
        for (1..cols) |j| {
            const val = predictions.data[i * cols + j];
            if (val > maxVal) {
                maxVal = val;
                predictedLabel = j;
            }
        }

        // Find the actual label
        var actualLabel: usize = 0;
        var maxTargetVal: T = targets.data[i * cols];
        for (1..cols) |j| {
            const val = targets.data[i * cols + j];
            if (val > maxTargetVal) {
                maxTargetVal = val;
                actualLabel = j;
            }
        }

        // Check if the prediction is correct
        if (predictedLabel == actualLabel) {
            correct += 1;
        }
    }

    return correct;
}

fn convertToOneHot(comptime T: type, batchSize: i16, yBatch: *Tensor.Tensor(T)) !void {
    const numClasses = 10;

    var shapeYArr = [_]usize{ @intCast(batchSize), numClasses };
    const oneHotShape = &shapeYArr;

    var oneHotYBatch = try Tensor.Tensor(T).fromShape(yBatch.allocator, oneHotShape);

    for (0..@intCast(batchSize)) |i| {
        const label: usize = (@intFromFloat(yBatch.data[i]));
        for (0..numClasses) |j| {
            if (j == label) {
                oneHotYBatch.data[i * numClasses + j] = 1;
            } else {
                oneHotYBatch.data[i * numClasses + j] = 0;
            }
        }
    }

    yBatch.deinit();
    yBatch.* = oneHotYBatch;
}

pub fn trainTensors(
    comptime T: type,
    comptime allocator: *const std.mem.Allocator,
    model: *Model(T),
    input: *Tensor.Tensor(T),
    targets: *Tensor.Tensor(T),
    epochs: u32,
    comptime lr: f64,
) !void {
    const loser = Loss.LossFunction(LossType.MSE){};
    var optimizer = Optim.Optimizer(T, T, T, Optim.optimizer_SGD, lr){};

    // allocate only once
    var LossMeanRecord: []f32 = try allocator.alloc(f32, epochs);
    defer allocator.free(LossMeanRecord);
    var predictions: ?*Tensor.Tensor(T) = null; //it gets already free by model.deinit() and gets free at each iteration except the first

    var loss: ?Tensor.Tensor(T) = null;
    defer loss.?.deinit();
    var grad: ?Tensor.Tensor(T) = null;
    defer grad.?.deinit();

    for (0..epochs) |i| {
        std.debug.print("\n\n----------------------epoch:{}", .{i});

        // Forward pass
        std.debug.print("\n-------------------------------forwarding", .{});
<<<<<<< HEAD
        if (predictions != null) predictions.?.*.deinit();
        predictions = try model.forward(input);
=======
        if (predictions != null) predictions.?.deinit();
        const forward_result = try model.forward(input);
        predictions = try forward_result.copy();
>>>>>>> 1183d557

        // Loss computation
        std.debug.print("\n-------------------------------computing loss", .{});
        if (loss != null) loss.?.deinit();
        loss = try loser.computeLoss(T, predictions.?, targets);

        LossMeanRecord[i] = TensMath.mean(T, &loss.?);
        std.debug.print("\n     loss:{}", .{LossMeanRecord[i]});

        // Gradient computation
        std.debug.print("\n-------------------------------computing loss gradient", .{});
        if (grad != null) grad.?.deinit();
        grad = try loser.computeGradient(T, predictions.?, targets);
        std.debug.print("\n     gradient:", .{});

        // Backpropagation
        std.debug.print("\n-------------------------------backwarding", .{});
        try model.backward(&grad.?);

        // Optimization
        std.debug.print("\n-------------------------------Optimizer Step", .{});
        try optimizer.step(model);
    }

    predictions.?.*.deinit();

    std.debug.print("\n>>>>>>>>>>>> loss record:{any}", .{LossMeanRecord});
}

fn print_start_training() void {
    const str =
        \\
        \\   _____ __             __     __             _       _                   
        \\  / ___// /_____ ______/ /_   / /__________ _(_)___  (_)___  ____ _       
        \\  \__ \/ __/ __ `/ ___/ __/  / __/ ___/ __ `/ / __ \/ / __ \/ __ `/       
        \\ ___/ / /_/ /_/ / /  / /_   / /_/ /  / /_/ / / / / / / / / / /_/ /  _ _ _ 
        \\/____/\__/\__,_/_/   \__/   \__/_/   \__,_/_/_/ /_/_/_/ /_/\__, /  (_|_|_)
        \\                                                          /____/          
        \\ 
    ;

    std.debug.print("{s}", .{str});
}

fn print_end_training() void {
    const str =
        \\
        \\    ______          __   __             _       _                   
        \\   / ____/___  ____/ /  / /__________ _(_)___  (_)___  ____ _       
        \\  / __/ / __ \/ __  /  / __/ ___/ __ `/ / __ \/ / __ \/ __ `/       
        \\ / /___/ / / / /_/ /  / /_/ /  / /_/ / / / / / / / /_/ /  _ _ _ 
        \\/_____/_/ /_/\__,_/   \__/_/   \__,_/_/_/ /_/_/_/ /_/\__, /  (_|_|_)
        \\                                                 /____/                 
        \\ 
    ;

    std.debug.print("{s}", .{str});
}

// Helper function for gradient clipping
fn clipGradients(comptime T: type, gradients: *Tensor.Tensor(T), max_norm: T) !void {
    var total_norm: T = 0;

    for (gradients.data) |grad| {
        total_norm += grad * grad;
    }
    total_norm = @sqrt(total_norm);

    if (total_norm > max_norm) {
        const scaling_factor = max_norm / (total_norm + 1e-6);
        for (gradients.data) |*grad| {
            grad.* *= scaling_factor;
        }
    }
}<|MERGE_RESOLUTION|>--- conflicted
+++ resolved
@@ -412,14 +412,11 @@
 
         // Forward pass
         std.debug.print("\n-------------------------------forwarding", .{});
-<<<<<<< HEAD
-        if (predictions != null) predictions.?.*.deinit();
-        predictions = try model.forward(input);
-=======
+
         if (predictions != null) predictions.?.deinit();
         const forward_result = try model.forward(input);
         predictions = try forward_result.copy();
->>>>>>> 1183d557
+
 
         // Loss computation
         std.debug.print("\n-------------------------------computing loss", .{});
