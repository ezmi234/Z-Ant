--- conflicted
+++ resolved
@@ -6,7 +6,6 @@
 //!    Rounding Functions: Floor, ceil, round, truncation.
 
 const std = @import("std");
-<<<<<<< HEAD
 const zant = @import("../../../zant.zig");
 
 const Tensor = zant.core.tensor.Tensor; // Import Tensor type
@@ -16,15 +15,6 @@
 const TensorError = error_handler.TensorError;
 const ArchitectureError = error_handler.ArchitectureError;
 const Converter = zant.utils.type_converter;
-=======
-const Tensor = @import("tensor").Tensor; // Import Tensor type
-const pkg_allocator = @import("pkgAllocator").allocator;
-const TensorMathError = @import("errorHandler").TensorMathError;
-const TensorError = @import("errorHandler").TensorError;
-const TypeError = @import("errorHandler").TypeError;
-const Converter = @import("typeC");
-const ArchitectureError = @import("errorHandler").ArchitectureError;
->>>>>>> 0b504295
 
 /// Function that add the bias for all the features in the tensor
 pub fn add_bias(comptime T: anytype, tensor: *Tensor(T), bias: *Tensor(T)) !void {
