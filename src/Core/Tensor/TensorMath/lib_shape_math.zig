//! These operations change the structure or organization of a tensor.
//!
//!    Reshape: Change the shape without changing the data.
//!    Expand/Squeeze: like Padding and dilatation.
//!    Transpose/Permute: Change the order of dimensions.
//!    Flatten: Convert a multi-dimensional tensor into 1D.
//!    Concatenation: Combine tensors along a specified dimension.
//!    Split: Divide a tensor into smaller tensors.
//!    Flip: used to flip the kernel in some convolution operations.

const std = @import("std");
const Tensor = @import("tensor").Tensor; // Import Tensor type
const pkg_allocator = @import("pkgAllocator").allocator;
const TensorMathError = @import("errorHandler").TensorMathError;
const TensorError = @import("errorHandler").TensorError;

/// Resize the input tensor using interpolation.
/// Supports 'nearest', 'linear', and 'cubic' interpolation modes.
pub fn resize(comptime T: type, t: *Tensor(T), comptime mode: []const u8, scales: ?[]const f32, sizes: ?[]const usize, coordinate_transformation_mode: []const u8) !Tensor(T) {
    if (scales == null and sizes == null) {
        return TensorError.InvalidInput;
    }
    if (scales != null and sizes != null) {
        return TensorError.InvalidInput;
    }

    // Calculate output dimensions
    var output_shape = try t.allocator.alloc(usize, t.shape.len);
    errdefer t.allocator.free(output_shape);

    if (scales) |s| {
        if (s.len != t.shape.len) {
            return TensorError.InvalidInput;
        }
        for (0..t.shape.len) |i| {
            output_shape[i] = @intFromFloat(@floor(@as(f32, @floatFromInt(t.shape[i])) * s[i]));
        }
    } else if (sizes) |sz| {
        if (sz.len != t.shape.len) {
            return TensorError.InvalidInput;
        }
        @memcpy(output_shape, sz);
    }

    // Calculate total size of output tensor
    var total_size: usize = 1;
    for (output_shape) |dim| {
        total_size *= dim;
    }

    // Allocate memory for output data
    const output_data = try t.allocator.alloc(T, total_size);
    errdefer t.allocator.free(output_data);

    // Perform interpolation based on mode
    if (std.mem.eql(u8, mode, "nearest")) {
        try nearest_interpolation(T, t, output_data, output_shape, coordinate_transformation_mode);
    } else if (std.mem.eql(u8, mode, "linear")) {
        try linear_interpolation(T, t, output_data, output_shape, coordinate_transformation_mode);
    } else if (std.mem.eql(u8, mode, "cubic")) {
        try cubic_interpolation(T, t, output_data, output_shape, coordinate_transformation_mode);
    } else {
        return TensorError.UnsupportedMode;
    }

    return Tensor(T){
        .data = output_data,
        .shape = output_shape,
        .size = total_size,
        .allocator = t.allocator,
    };
}

pub fn get_resize_output_shape(input_shape: []const usize, scales: ?[]const f32, sizes: ?[]const usize) ![]usize {
    if (scales == null and sizes == null) {
        return TensorError.InvalidInput;
    }
    if (scales != null and sizes != null) {
        return TensorError.InvalidInput;
    }

    var output_shape = try pkg_allocator.alloc(usize, input_shape.len);
    errdefer pkg_allocator.free(output_shape);

    if (scales) |s| {
        if (s.len != input_shape.len) {
            return TensorError.InvalidInput;
        }
        for (0..input_shape.len) |i| {
            output_shape[i] = @intFromFloat(@floor(@as(f32, @floatFromInt(input_shape[i])) * s[i]));
        }
    } else if (sizes) |sz| {
        if (sz.len != input_shape.len) {
            return TensorError.InvalidInput;
        }
        @memcpy(output_shape, sz);
    }

    return output_shape;
}

fn nearest_interpolation(comptime T: type, self: *Tensor(T), output_data: []T, output_shape: []usize, coordinate_transformation_mode: []const u8) !void {
    const input_strides = try self.getStrides();
    defer self.allocator.free(input_strides);
    const output_strides = try self.allocator.alloc(usize, output_shape.len);
    defer self.allocator.free(output_strides);

    // Calculate output strides
    var stride: usize = 1;
    var idx: usize = output_shape.len;
    while (idx > 0) {
        idx -= 1;
        output_strides[idx] = stride;
        stride *= output_shape[idx];
    }

    var output_indices = try self.allocator.alloc(usize, output_shape.len);
    defer self.allocator.free(output_indices);
    @memset(output_indices, 0);

    var done = false;
    while (!done) {
        var output_idx: usize = 0;
        var input_idx: usize = 0;

        for (0..output_shape.len) |i| {
            const scale = @as(f32, @floatFromInt(output_shape[i])) / @as(f32, @floatFromInt(self.shape[i]));
            var input_pos: f32 = undefined;

            if (std.mem.eql(u8, coordinate_transformation_mode, "half_pixel")) {
                input_pos = (@as(f32, @floatFromInt(output_indices[i])) + 0.5) / scale - 0.5;
            } else if (std.mem.eql(u8, coordinate_transformation_mode, "align_corners")) {
                input_pos = @as(f32, @floatFromInt(output_indices[i])) * @as(f32, @floatFromInt(self.shape[i] - 1)) / @as(f32, @floatFromInt(output_shape[i] - 1));
            } else { // asymmetric
                input_pos = @as(f32, @floatFromInt(output_indices[i])) / scale;
            }

            const input_idx_i = @as(i32, @intFromFloat(@round(input_pos)));
            const clamped_idx = @min(@max(input_idx_i, 0), @as(i32, @intCast(self.shape[i] - 1)));
            input_idx += @as(usize, @intCast(clamped_idx)) * input_strides[i];
            output_idx += output_indices[i] * output_strides[i];
        }

        output_data[output_idx] = self.data[input_idx];

        // Increment indices
        done = true;
        for (0..output_shape.len) |i| {
            output_indices[output_shape.len - 1 - i] += 1;
            if (output_indices[output_shape.len - 1 - i] < output_shape[output_shape.len - 1 - i]) {
                done = false;
                break;
            }
            output_indices[output_shape.len - 1 - i] = 0;
        }
    }
}

fn linear_interpolation(comptime T: type, self: *Tensor(T), output_data: []T, output_shape: []usize, coordinate_transformation_mode: []const u8) !void {
    // For now, implement only for 1D and 2D tensors
    if (self.shape.len > 2) return TensorError.UnsupportedDimension;

    const input_strides = try self.getStrides();
    defer self.allocator.free(input_strides);

    var output_indices = try self.allocator.alloc(usize, output_shape.len);
    defer self.allocator.free(output_indices);
    @memset(output_indices, 0);

    var done = false;
    while (!done) {
        var output_idx: usize = 0;
        if (output_shape.len == 1) {
            output_idx = output_indices[0];
        } else {
            output_idx = output_indices[0] * output_shape[1] + output_indices[1];
        }

        // Calculate interpolation coordinates
        var x: f32 = undefined;
        if (std.mem.eql(u8, coordinate_transformation_mode, "half_pixel")) {
            x = (@as(f32, @floatFromInt(output_indices[0])) + 0.5) * @as(f32, @floatFromInt(self.shape[0])) / @as(f32, @floatFromInt(output_shape[0])) - 0.5;
        } else if (std.mem.eql(u8, coordinate_transformation_mode, "align_corners")) {
            x = @as(f32, @floatFromInt(output_indices[0])) * @as(f32, @floatFromInt(self.shape[0] - 1)) / @as(f32, @floatFromInt(output_shape[0] - 1));
        } else { // asymmetric
            x = @as(f32, @floatFromInt(output_indices[0])) * @as(f32, @floatFromInt(self.shape[0])) / @as(f32, @floatFromInt(output_shape[0]));
        }

        const x_floor = @floor(x);
        const x0 = @as(usize, @intFromFloat(@max(0, x_floor)));
        const x1 = @min(x0 + 1, self.shape[0] - 1);
        const dx = x - x_floor;

        if (self.shape.len == 1) {
            const v0 = @as(f32, @floatFromInt(@as(i32, @intCast(self.data[x0]))));
            const v1 = @as(f32, @floatFromInt(@as(i32, @intCast(self.data[x1]))));
            const interpolated = v0 * (1 - dx) + v1 * dx;
            output_data[output_idx] = @as(T, @intFromFloat(@round(interpolated)));
        } else {
            var y: f32 = undefined;
            if (std.mem.eql(u8, coordinate_transformation_mode, "half_pixel")) {
                y = (@as(f32, @floatFromInt(output_indices[1])) + 0.5) * @as(f32, @floatFromInt(self.shape[1])) / @as(f32, @floatFromInt(output_shape[1])) - 0.5;
            } else if (std.mem.eql(u8, coordinate_transformation_mode, "align_corners")) {
                y = @as(f32, @floatFromInt(output_indices[1])) * @as(f32, @floatFromInt(self.shape[1] - 1)) / @as(f32, @floatFromInt(output_shape[1] - 1));
            } else { // asymmetric
                y = @as(f32, @floatFromInt(output_indices[1])) * @as(f32, @floatFromInt(self.shape[1])) / @as(f32, @floatFromInt(output_shape[1]));
            }

            const y_floor = @floor(y);
            const y0 = @as(usize, @intFromFloat(@max(0, y_floor)));
            const y1 = @min(y0 + 1, self.shape[1] - 1);
            const dy = y - y_floor;

            const v00 = @as(f32, @floatFromInt(@as(i32, @intCast(self.data[x0 * self.shape[1] + y0]))));
            const v01 = @as(f32, @floatFromInt(@as(i32, @intCast(self.data[x0 * self.shape[1] + y1]))));
            const v10 = @as(f32, @floatFromInt(@as(i32, @intCast(self.data[x1 * self.shape[1] + y0]))));
            const v11 = @as(f32, @floatFromInt(@as(i32, @intCast(self.data[x1 * self.shape[1] + y1]))));

            const tmp1 = v00 * (1 - dx) * (1 - dy);
            const tmp2 = v01 * (1 - dx) * dy;
            const tmp3 = v10 * dx * (1 - dy);
            const tmp4 = v11 * dx * dy;

            const interpolated = tmp1 + tmp2 + tmp3 + tmp4;
            output_data[output_idx] = @as(T, @intFromFloat(@round(interpolated)));
        }

        // Increment indices
        done = true;
        for (0..output_shape.len) |i| {
            output_indices[output_shape.len - 1 - i] += 1;
            if (output_indices[output_shape.len - 1 - i] < output_shape[output_shape.len - 1 - i]) {
                done = false;
                break;
            }
            output_indices[output_shape.len - 1 - i] = 0;
        }
    }
}

fn cubic_interpolation(comptime T: type, self: *Tensor(T), output_data: []T, output_shape: []usize, coordinate_transformation_mode: []const u8) !void {
    // For simplicity, implement only for 1D tensors initially
    if (self.shape.len != 1) return TensorError.UnsupportedDimension;

    var output_idx: usize = 0;
    while (output_idx < output_shape[0]) : (output_idx += 1) {
        var x: f32 = undefined;
        if (std.mem.eql(u8, coordinate_transformation_mode, "half_pixel")) {
            x = (@as(f32, @floatFromInt(output_idx)) + 0.5) * @as(f32, @floatFromInt(self.shape[0])) / @as(f32, @floatFromInt(output_shape[0])) - 0.5;
        } else if (std.mem.eql(u8, coordinate_transformation_mode, "align_corners")) {
            x = @as(f32, @floatFromInt(output_idx)) * @as(f32, @floatFromInt(self.shape[0] - 1)) / @as(f32, @floatFromInt(output_shape[0] - 1));
        } else { // asymmetric
            x = @as(f32, @floatFromInt(output_idx)) * @as(f32, @floatFromInt(self.shape[0])) / @as(f32, @floatFromInt(output_shape[0]));
        }

        const x0 = @as(i32, @intFromFloat(@floor(x)));
        const dx = x - @as(f32, @floatFromInt(x0));

        var sum: f32 = 0;
        var weight_sum: f32 = 0;

        var i: i32 = -1;
        while (i < 3) : (i += 1) {
            const idx = x0 + i;
            if (idx >= 0 and idx < @as(i32, @intCast(self.shape[0]))) {
                const w = cubic_weight(dx - @as(f32, @floatFromInt(i)));
                sum += @as(f32, @floatFromInt(@as(i32, @intCast(self.data[@as(usize, @intCast(idx))])))) * w;
                weight_sum += w;
            }
        }

        output_data[output_idx] = @as(T, @intFromFloat(@round(sum / weight_sum)));
    }
}

fn cubic_weight(x: f32) f32 {
    const a = -0.75;
    const abs_x = @abs(x);
    if (abs_x <= 1) {
        return ((a + 2) * abs_x - (a + 3)) * abs_x * abs_x + 1;
    } else if (abs_x < 2) {
        return ((a * abs_x - 5 * a) * abs_x + 8 * a) * abs_x - 4 * a;
    }
    return 0;
}

/// Concatenates a list of tensors into a single tensor along the specified axis.
/// All input tensors must have the same shape, except for the size of the concatenation axis.
///
/// Parameters:
///     allocator - The memory allocator to use for the new tensor.
///     tensors - An array of tensors to concatenate.
///     axis - The axis along which to concatenate. Negative values count dimensions from the back.
///
/// Returns:
///     A new tensor resulting from concatenation.
///
/// Errors:
///     - TensorError.EmptyTensorList
///     - TensorError.AxisOutOfBounds
///     - TensorError.MismatchedRank
///     - TensorError.MismatchedShape
pub fn concatenate(comptime T: type, allocator: *std.mem.Allocator, tensors: []Tensor(T), axis: isize) !Tensor(T) {
    // Ensure there is at least one tensor to concatenate
    if (tensors.len == 0) return TensorMathError.EmptyTensorList;

    // Determine the rank (number of dimensions) from the first tensor
    const rank = tensors[0].shape.len;

    var concat_axis = axis;
    if (concat_axis < 0) {
        concat_axis += @as(isize, @intCast(rank));
    }

    if (concat_axis < 0 or concat_axis >= @as(isize, @intCast(rank))) {
        return TensorError.AxisOutOfBounds;
    }

    const concat_axis_usize = @as(usize, @intCast(concat_axis));

    // Validate that all tensors have the same rank and matching shapes except along the concatenation axis
    for (tensors) |tensor| {
        if (tensor.shape.len != rank) {
            return TensorError.MismatchedRank;
        }
        for (0..rank) |d| {
            if (d != concat_axis_usize and tensor.shape[d] != tensors[0].shape[d]) {
                return TensorError.MismatchedShape;
            }
        }
    }

    // Calculate the new shape after concatenation
    var new_shape = try allocator.alloc(usize, rank);
    for (0..rank) |d| {
        if (d == concat_axis_usize) {
            var sum: usize = 0;
            for (tensors) |tensor| {
                sum += tensor.shape[d];
            }
            new_shape[d] = sum;
        } else {
            new_shape[d] = tensors[0].shape[d];
        }
    }

    // Calculate the total number of elements in the new tensor
    var total_size: usize = 1;
    for (new_shape) |dim| {
        total_size *= dim;
    }

    // Allocate memory for the new tensor's data
    var new_data = try allocator.alloc(T, total_size);

    // Calculate the number of slices based on the concatenation axis
    var num_slices: usize = 1;
    for (0..concat_axis_usize) |d| {
        num_slices *= new_shape[d];
    }

    // Calculate the slice size (number of elements to copy per concatenation dimension)
    var slice_size: usize = 1;
    if (concat_axis_usize + 1 < rank) {
        for ((concat_axis_usize + 1)..rank) |d| {
            slice_size *= new_shape[d];
        }
    } else {
        slice_size = 1;
    }

    // Initialize the offset for copying data into new_data
    var offset: usize = 0;

    // Iterate over each slice
    for (0..num_slices) |slice_idx| {
        for (tensors, 0..) |tensor, tensor_idx| {
            const concat_dim = tensor.shape[concat_axis_usize];
            const copy_size = concat_dim * slice_size;

            std.debug.print("\n  Copying Tensor {}: slice_idx={} concat_dim={} slice_size={} copy_size={} to new_data[{}..{}]", .{ tensor_idx, slice_idx, concat_dim, slice_size, copy_size, offset, offset + copy_size });

            // Calculate the start and end indices in the source tensor
            const src_start = slice_idx * concat_dim * slice_size;
            const src_end = src_start + copy_size;

            // Check bounds for the source tensor's data
            if (src_end > tensor.data.len) {
                std.debug.print("\n  Out of bounds error for tensor idx:{} src_end:{} tensor.data.len:{}", .{ tensor_idx, src_end, tensor.data.len });
                return TensorError.IndexOutOfBounds;
            }

            // Calculate the destination indices in new_data
            const dest_start = offset;
            const dest_end = offset + copy_size;

            // Check bounds for the new_data buffer
            if (dest_end > new_data.len) {
                std.debug.print("\n  Out of bounds error for new_data dest_end:{} new_data.len:{}", .{ dest_end, new_data.len });
                return TensorError.IndexOutOfBounds;
            }

            @memcpy(new_data[dest_start..dest_end], tensor.data[src_start .. src_start + copy_size]);

            // Update the offset for the next copy
            offset += copy_size;
        }
    }

    // Return the concatenated tensor
    return Tensor(T){
        .data = new_data,
        .size = total_size,
        .shape = new_shape,
        .allocator = allocator,
    };
}

pub fn get_concatenate_output_shape(tensors: []const []const usize, axis: isize) ![]usize {
    // Ensure there is at least one tensor to concatenate
    if (tensors.len == 0) return TensorMathError.EmptyTensorList;

    // Determine the rank (number of dimensions) from the first tensor
    const rank = tensors[0].len;

    var concat_axis = axis;
    if (concat_axis < 0) {
        concat_axis += @as(isize, @intCast(rank));
    }

    if (concat_axis < 0 or concat_axis >= @as(isize, @intCast(rank))) {
        return TensorError.AxisOutOfBounds;
    }

    const concat_axis_usize = @as(usize, @intCast(concat_axis));

    // Validate that all tensors have the same rank and matching shapes except along the concatenation axis
    for (tensors) |tensor_shape| {
        if (tensor_shape.len != rank) {
            return TensorError.MismatchedRank;
        }
        for (0..rank) |d| {
            if (d != concat_axis_usize and tensor_shape[d] != tensors[0][d]) {
                return TensorError.MismatchedShape;
            }
        }
    }

    // Calculate the new shape after concatenation
    var new_shape = try pkg_allocator.alloc(usize, rank);
    errdefer pkg_allocator.free(new_shape);

    for (0..rank) |d| {
        if (d == concat_axis_usize) {
            var sum: usize = 0;
            for (tensors) |tensor_shape| {
                sum += tensor_shape[d];
            }
            new_shape[d] = sum;
        } else {
            new_shape[d] = tensors[0][d];
        }
    }

    return new_shape;
}

/// Returns a Tensor self transposed. Does not modify self.
/// It sobstitute init(), but defer yourTensor.deinit() is still necessary.
pub fn transpose2D(comptime T: type, t: *Tensor(T)) !Tensor(T) {
    if (t.shape.len != 2) {
        return error.InvalidDimension; // For simplicity, let's focus on 2D for now
    }

    const allocator = t.allocator;

    // Shape of the transposed tensor
    const transposed_shape: [2]usize = [_]usize{ t.shape[1], t.shape[0] };
    const tensorShape = try allocator.alloc(usize, t.shape.len);
    @memcpy(tensorShape, &transposed_shape);

    // Allocate space for transposed data
    const transposed_data = try allocator.alloc(T, t.size);

    // Perform the transposition
    for (0..t.shape[0]) |i| {
        for (0..t.shape[1]) |j| {
            // For 2D tensor, flatten the index and swap row/column positions
            const old_idx = i * t.shape[1] + j;
            const new_idx = j * t.shape[0] + i;
            transposed_data[new_idx] = t.data[old_idx];
        }
    }

    return Tensor(T){
        .data = transposed_data,
        .size = t.size,
        .shape = tensorShape,
        .allocator = allocator,
    };
}

/// Returns a Tensor self transposed.
/// OSS! Does not modify self.data!! it only changes the shape! so it is necessary to acces it trough get_flatten_index()
/// By default, it transposes the tensor to the reverse shape.
pub fn transposeDefault(comptime T: type, t: *Tensor(T)) !Tensor(T) {
    // Reverse the shape of the tensor
    const tensorShape = try t.allocator.alloc(usize, t.shape.len);
    for (0..t.shape.len) |i| {
        tensorShape[i] = t.shape.len - 1 - i;
    }

    return transpose(T, t, tensorShape);
}

/// Returns a Tensor self transposed. Does not modify self.
fn transpose(comptime T: type, t: *Tensor(T), perms: []usize) !Tensor(T) {
    defer t.allocator.free(perms);
    const num_dims = t.shape.len;
    if (perms.len != num_dims) {
        return error.InvalidDimension;
    }

    // Check that the permutation is valid
    var bitmap = try t.allocator.alloc(bool, perms.len);
    defer t.allocator.free(bitmap);

    for (perms) |perm| {
        if (perm >= perms.len) {
            return error.InvalidPermutation;
        }
        if (bitmap[perm] == true) {
            return error.InvalidPermutation;
        }
        bitmap[perm] = true;
    }

    // Allocate space for the new shape
    const new_shape = try t.allocator.alloc(usize, num_dims);
    for (0..num_dims) |i| {
        new_shape[i] = t.shape[perms[i]];
    }
    defer t.allocator.free(new_shape);

    // Create the new tensor
    const new_tensor = try Tensor(T).fromShape(t.allocator, new_shape);

    // Copy data to the new tensor
    for (0..t.size) |i| {
        new_tensor.data[i] = t.data[i];
    }

    return new_tensor;
}

/// Given a 4D tensor it returns the tensor with the last 2 dimensions transposed. Operates on both data and shape, does not modify self, used by gemm.
pub fn transposeLastTwo(comptime T: anytype, tensor: *const Tensor(T)) !Tensor(T) {
    //std.debug.print("\n[DEBUG] transposeLastTwo:", .{});
    //std.debug.print("\n  Input tensor shape: ", .{});
    //for (tensor.shape) |s| std.debug.print("{d} ", .{s});

    // Verifying correct shape
    if (tensor.shape.len != 2 and tensor.shape.len != 4) {
        //std.debug.print("\n  Error: Expected 2D or 4D tensor, got {d}D", .{tensor.shape.len});
        return TensorMathError.InputTensorsWrongShape;
    }

    var rows: usize = undefined;
    var cols: usize = undefined;
    var total: usize = undefined;
    var newShape: []usize = undefined;

    if (tensor.shape.len == 2) {
        rows = tensor.shape[0];
        cols = tensor.shape[1];
        total = rows * cols;
        newShape = try pkg_allocator.alloc(usize, 2);
        errdefer pkg_allocator.free(newShape);
        newShape[0] = cols;
        newShape[1] = rows;
    } else { // 4D case
        const batch = tensor.shape[0];
        const channel = tensor.shape[1];
        rows = tensor.shape[2];
        cols = tensor.shape[3];
        total = batch * channel * rows * cols;
        newShape = try pkg_allocator.alloc(usize, 4);
        errdefer pkg_allocator.free(newShape);
        newShape[0] = batch;
        newShape[1] = channel;
        newShape[2] = cols;
        newShape[3] = rows;
    }

    //std.debug.print("\n  Rows: {d}, Cols: {d}, Total: {d}", .{ rows, cols, total });
    //std.debug.print("\n  New shape: ", .{});
    //for (newShape) |s| std.debug.print("{d} ", .{s});

    // Create a non-const copy of the input data using pkg_allocator
    const outData = try pkg_allocator.alloc(T, total);
    errdefer pkg_allocator.free(outData);

    //std.debug.print("\n  Transposing data...", .{});

    if (tensor.shape.len == 2) {
        // Simple 2D transpose - Fixed indexing
        for (0..rows) |i| {
            for (0..cols) |j| {
                outData[j * rows + i] = tensor.data[i * cols + j];
            }
        }
    } else {
        // 4D transpose of last two dimensions
        const batch = tensor.shape[0];
        const channel = tensor.shape[1];
        for (0..batch) |b| {
            for (0..channel) |c| {
                for (0..rows) |i| {
                    for (0..cols) |j| {
                        const index_in = (((b * channel) + c) * rows + i) * cols + j;
                        const index_out = (((b * channel) + c) * cols + j) * rows + i;
                        outData[index_out] = tensor.data[index_in];
                    }
                }
            }
        }
    }

    //std.debug.print("\n  Transpose complete", .{});

    return Tensor(T){
        .data = outData,
        .size = total,
        .shape = newShape,
        .allocator = &pkg_allocator,
    };
}

/// Method to add a top&bottom padding and a left&right padding.
/// At the moment the function only supports 2 padding params, but the method
/// is already set to have different left, right, top and bottom padding values.
pub fn addPaddingAndDilation(
    comptime T: type,
    t: *Tensor(T),
    upDownPadding: usize,
    leftRightPadding: usize,
    verticalDil: usize,
    horizontalDil: usize,
) !void {

    //checks on padding dim (usize is alway >= 0)
    if (t.shape.len < 2) return TensorError.TooSmallToPadding;

    const upPadding = upDownPadding;
    const downPadding = upDownPadding;
    const leftPadding = leftRightPadding;
    const rightPadding = leftRightPadding;
    const dim = t.shape.len;

    const new_row_numb = t.shape[dim - 2] + upPadding + downPadding + verticalDil * (t.shape[dim - 2] - 1);
    const new_col_numb = t.shape[dim - 1] + leftPadding + rightPadding + horizontalDil * (t.shape[dim - 1] - 1);
    //std.debug.print("\n new_row_numb: {} new_col_numb:{}", .{ new_row_numb, new_col_numb });

    //compute new shape
    const new_shape = try t.allocator.alloc(usize, dim);
    @memcpy(new_shape, t.shape);
    new_shape[dim - 1] = new_col_numb;
    new_shape[dim - 2] = new_row_numb;

    //compute new size
    var new_total_size: usize = 1;
    for (new_shape) |size_i| {
        new_total_size *= size_i;
    }

    //alloc new tensor.data memory space to all zero
    const new_data = try t.allocator.alloc(T, new_total_size);
    @memset(new_data, 0);

    const new_matrix_dim = new_row_numb * new_col_numb;
    const total_number_2DMatrices = new_total_size / new_matrix_dim;
    const old_matrix_dim = t.shape[dim - 2] * t.shape[dim - 1];
    const old_total_number_2DMatrices = t.size / old_matrix_dim; //just for check assertion
    std.debug.assert(total_number_2DMatrices == old_total_number_2DMatrices);

    for (0..total_number_2DMatrices) |matix_i| {
        const num_elem_prec_new_matr = matix_i * new_matrix_dim;
        const num_elem_prec_old_matr = matix_i * old_matrix_dim;
        var i = upPadding;
        var old_row: usize = 0;
        while (i < new_row_numb - downPadding) : (i += (1 + verticalDil)) {
            var j = leftPadding;
            var old_col: usize = 0;
            while (j < new_col_numb - rightPadding) : (j += (1 + horizontalDil)) {
                const idx_new_matr = num_elem_prec_new_matr + i * new_col_numb + j;
                const idx_old_matr = num_elem_prec_old_matr + old_row * (t.shape[dim - 1]) + old_col;
                new_data[idx_new_matr] = t.data[idx_old_matr];
                old_col += 1;
            }
            old_row += 1;
        }
    }

    //free all old attributes and setting new ones
    t.allocator.free(t.data);
    t.allocator.free(t.shape);

    t.shape = new_shape;
    t.data = new_data;
    t.size = new_total_size;
}

/// Helper function to flip (rotate 180 degrees horizontaly and vertically) the kernel in convolution or any other matix 2D
/// ex:
///  flip( [[a, b], [c, d], [e, f]] ) = [[f, e], [d, c], [b, a]]
pub fn flip(comptime T: type, kernel: *Tensor(T)) !Tensor(T) {
    const kernel_dim = kernel.shape.len;
    const kernel_row = kernel.shape[kernel_dim - 2];
    const kernel_cols = kernel.shape[kernel_dim - 1];
    const matrix_dim = kernel_cols * kernel_row;

    //create and initialize the new shape
    const flipped_shape = try kernel.allocator.alloc(usize, kernel.shape.len);
    defer kernel.allocator.free(flipped_shape);
    @memcpy(flipped_shape, kernel.shape);

    var flipped_kernel = try Tensor(T).fromShape(kernel.allocator, flipped_shape);

    const total_number_2DMatrices = flipped_kernel.size / matrix_dim;

    for (0..total_number_2DMatrices) |matix_i| {
        for (0..kernel_row) |i| {
            for (0..kernel_cols) |j| {
                flipped_kernel.data[(matix_i + 1) * matrix_dim - (i * kernel_cols + j + 1)] = kernel.data[matix_i * matrix_dim + i * kernel_cols + j];
            }
        }
    }

    return flipped_kernel;
}

/// Split a tensor into multiple tensors along a specified axis.
/// If split_sizes is null, the tensor is split into equal parts.
/// If split_sizes is provided, it specifies the size of each split.
/// Negative axis values count from the back (-1 means last axis).
/// Returns an array of tensors that must be freed by the caller.
pub fn split(comptime T: anytype, t: *Tensor(T), axis: i64, split_sizes: ?[]const usize) ![]Tensor(T) {
    // Handle negative axis
    const positive_axis = @as(usize, @intCast(if (axis < 0) @as(i64, @intCast(t.shape.len)) + axis else axis));
    if (positive_axis >= t.shape.len) return TensorError.InvalidAxis;

    // Calculate split sizes
    const dim_size = t.shape[positive_axis];
    var sizes = std.ArrayList(usize).init(t.allocator.*);
    defer sizes.deinit();

    if (split_sizes) |s| {
        // Validate and use provided split sizes
        var total_size: usize = 0;
        for (s) |size| {
            try sizes.append(size);
            total_size += size;
        }
        if (total_size != dim_size) return TensorError.InvalidSplitSize;
    } else {
        // Split into equal parts
        if (dim_size == 0) return TensorError.InvalidSplitSize;
        const split_size = dim_size;
        try sizes.append(split_size);
    }

    // Create output tensors
    var output_tensors = try t.allocator.alloc(Tensor(T), sizes.items.len);
    errdefer {
        for (output_tensors) |*tensor| {
            tensor.deinit();
        }
        t.allocator.free(output_tensors);
    }

    var offset: usize = 0;
    for (sizes.items, 0..) |split_size, i| {
        // Create shape for the split tensor
        var new_shape = try t.allocator.alloc(usize, t.shape.len);
        errdefer t.allocator.free(new_shape);
        @memcpy(new_shape, t.shape);
        new_shape[positive_axis] = split_size;

        // Calculate total size for the split tensor
        var total_size: usize = 1;
        for (new_shape) |dim| {
            total_size *= dim;
        }

        // Allocate memory for the split tensor's data
        var new_data = try t.allocator.alloc(T, total_size);
        errdefer t.allocator.free(new_data);

        // Calculate strides
        var stride: usize = 1;
        for (positive_axis + 1..t.shape.len) |j| {
            stride *= t.shape[j];
        }

        // Copy data to the split tensor
        const block_size = split_size * stride;
        const num_blocks = total_size / block_size;

        var block_idx: usize = 0;
        while (block_idx < num_blocks) : (block_idx += 1) {
            const src_start = offset + block_idx * dim_size * stride;
            const dst_start = block_idx * split_size * stride;
            const copy_size = split_size * stride;
            @memcpy(new_data[dst_start .. dst_start + copy_size], t.data[src_start .. src_start + copy_size]);
        }

        // Create the split tensor
        output_tensors[i] = .{
            .data = new_data,
            .size = total_size,
            .shape = new_shape,
            .allocator = t.allocator,
        };

        offset += split_size * stride;
    }

    return output_tensors;
}

pub fn get_split_output_shapes(input_shape: []const usize, axis: i64, split_sizes: ?[]const usize) ![][]usize {
    // Handle negative axis
    var positive_axis: usize = undefined;
    if (axis < 0) {
        const adjusted = @as(i64, @intCast(input_shape.len)) + axis;
        if (adjusted < 0) return TensorError.InvalidAxis;
        positive_axis = @intCast(adjusted);
    } else {
        positive_axis = @intCast(axis);
    }

    if (positive_axis >= input_shape.len) return TensorError.InvalidAxis;

    // Rest of the function remains the same...
    const dim_size = input_shape[positive_axis];
    var sizes = std.ArrayList(usize).init(pkg_allocator);
    defer sizes.deinit();

    if (split_sizes) |s| {
        // Validate and use provided split sizes
        var total_size: usize = 0;
        for (s) |size| {
            try sizes.append(size);
            total_size += size;
        }
        if (total_size != dim_size) return TensorError.InvalidSplitSize;
    } else {
        // Split into equal parts
        if (dim_size == 0) return TensorError.InvalidSplitSize;
        const split_size = dim_size;
        try sizes.append(split_size);
    }

    // Create output shapes
    var output_shapes = try pkg_allocator.alloc([]usize, sizes.items.len);
    errdefer {
        for (output_shapes) |shape| {
            pkg_allocator.free(shape);
        }
        pkg_allocator.free(output_shapes);
    }

    // Fill output shapes
    for (sizes.items, 0..) |split_size, i| {
        output_shapes[i] = try pkg_allocator.alloc(usize, input_shape.len);
        errdefer pkg_allocator.free(output_shapes[i]);

        @memcpy(output_shapes[i], input_shape);
        output_shapes[i][positive_axis] = split_size;
    }

    return output_shapes;
}

/// Given and input tensor and the new shape, returns a new tensor with the same data of the input, in the same order, but a different shape.
/// The lean version of this method follows the onnx standard.
/// https://onnx.ai/onnx/operators/onnx__Reshape.html
pub fn reshape(comptime T: anytype, input: *Tensor(T), newShape: []usize, allowZero: ?bool) !Tensor(T) {
    //TODO: threat allowZero properly
    var total_size: usize = 1;
    for (newShape) |dim| {
        total_size *= dim;
    }
    if (total_size != input.size) {
        return TensorError.InputArrayWrongSize;
    }

    var output = try Tensor(T).fromShape(&pkg_allocator, newShape);

    try reshape_lean(T, input, newShape, allowZero, &output);

    return output;
}

/// lean version of the above reshape
pub fn reshape_lean(comptime T: anytype, input: *Tensor(T), newShape: []usize, allowZero: ?bool, output: *Tensor(T)) !void {
    _ = allowZero; //TODO: threat allowZero properly

    // std.debug.print("\nReshape Debug:", .{});
    // std.debug.print("\n  Input shape: ", .{});
    // for (input.shape) |s| {
    //     std.debug.print("{d} ", .{s});
    // }
    // std.debug.print("\n  New shape: ", .{});
    // for (newShape) |s| {
    //     std.debug.print("{d} ", .{s});
    // }

    // Calculate total size of new shape
    var total_size: usize = 1;
    for (newShape) |dim| {
        total_size *= dim;
    }
    // std.debug.print("\n  Total size from new shape: {d}", .{total_size});
    // std.debug.print("\n  Input size: {d}", .{input.size});
    // std.debug.print("\n  Output data len: {d}", .{output.data.len});
    // std.debug.print("\n  Input data len: {d}", .{input.data.len});

    // Verify sizes match
    if (total_size != input.size) {
        //std.debug.print("\n  Error: Size mismatch!", .{});
        return TensorError.InputArrayWrongSize;
    }

    // Update output shape
    for (newShape, 0..) |dim, i| {
        output.shape[i] = dim;
    }
    output.size = total_size;

    // Copy data only if sizes match
    if (output.data.len == input.data.len) {
        @memcpy(output.data, input.data);
        //std.debug.print("\n  Data copied successfully", .{});
    } else {
        //std.debug.print("\n  Error: Data length mismatch!", .{});
        return TensorError.InputArrayWrongSize;
    }
}

/// Implements https://onnx.ai/onnx/operators/onnx__Gather.html
/// NOTE: (IMPORTANT FOR CODE GEN) according to onnx standard, values in indices tensor can be negative and if so they are converted to positive values by adding the size of the axis pointed dimension of the data tensor. For performance and code clarity reasons (check + double casting) we support only positive indices instead, remove this note and edit "discrepancies from the standard onnx" if this is changed in the future.
/// Gather elements from the data tensor along the specified axis using the provided indices.
/// The axis parameter specifies the axis along which the elements will be gathered.
/// The shape of the output tensor is the same as the shape of the data tensor, with the axis dimension replaced with the shape of the indices tensor.
/// The output tensor is created by copying elements from the input tensor using the indices tensor.
pub fn gather(comptime T: anytype, data: *Tensor(T), indices: *Tensor(usize), selected_axis: isize) !Tensor(T) {
    // Scalar data tensor is not allowed
    if (data.shape.len == 0) {
        return TensorError.InvalidRank;
    }

    // Validate that the axis is within the tensor's dimensions
    const number_dimensions: isize = @intCast(data.shape.len);
    if (selected_axis >= number_dimensions or selected_axis < -1 * number_dimensions) {
        return TensorError.InvalidAxis;
    }

    // If axis is negative, convert it to a positive index
    const axis: usize = @intCast(if (selected_axis < 0) number_dimensions + selected_axis else selected_axis);

    // All index values must be within bounds [0, s-1] where s is the length of the chosen axis
    for (0..indices.size) |i| {
        if (indices.data[i] >= data.shape[axis] or indices.data[i] < 0) {
            return TensorError.IndexOutOfBounds;
        }
    }

    // Calculate the shape of the output tensor:
    // [data.shape[0..axis], indices.shape..., data.shape[axis+1..]]
    const output_shape_len = data.shape.len + indices.shape.len - 1;
    const output_shape = try pkg_allocator.alloc(usize, output_shape_len);
    defer pkg_allocator.free(output_shape);
    errdefer pkg_allocator.free(output_shape);

    // Copy the dimensions before the axis
    for (0..axis) |i| {
        output_shape[i] = data.shape[i];
    }

    // Copy indices shape
    var indices_idx: usize = 0;
    while (indices_idx < indices.shape.len) : (indices_idx += 1) {
        output_shape[axis + indices_idx] = indices.shape[indices_idx];
    }

    // Copy the dimensions after the axis
    for (axis + 1..data.shape.len) |i| {
        output_shape[axis + indices.shape.len + (i - axis - 1)] = data.shape[i];
    }

    // Calculate total size
    var total_size: usize = 1;
    for (output_shape) |dim| {
        total_size *= dim;
    }

    // Create output tensor
    var output = try Tensor(T).fromShape(&pkg_allocator, output_shape);
    errdefer output.deinit();

    try lean_gather(T, data, indices, selected_axis, &output);

    return output;
}

/// Lean version of gather
/// NOTE: (IMPORTANT FOR CODE GEN) according to onnx standard, values in indices tensor can be negative and if so they are converted to positive values by adding the size of the axis pointed dimension of the data tensor. For performance and code clarity reasons (check + double casting) we support only positive indices instead, remove this note and edit "discrepancies from the standard onnx" if this is changed in the future.
pub fn lean_gather(comptime T: anytype, data: *Tensor(T), indices: *Tensor(usize), selected_axis: isize, output: *Tensor(T)) !void {
    //std.debug.print("\n[GATHER DEBUG] Data shape: ", .{});
    //for (data.shape) |s| std.debug.print("{d} ", .{s});

    //std.debug.print("\n[GATHER DEBUG] Indices shape: ", .{});
    //for (indices.shape) |s| std.debug.print("{d} ", .{s});

    ////std.debug.print("\n[GATHER DEBUG] Output shape: ", .{});
    //for (output.shape) |s| std.debug.print("{d} ", .{s});

    //std.debug.print("\n[GATHER DEBUG] Selected axis: {d}\n", .{selected_axis});

    //If axis is negative, convert it to a positive index
    const number_dimensions: isize = @intCast(data.shape.len);
    const axis: usize = @intCast(if (selected_axis < 0) number_dimensions + selected_axis else selected_axis);

    // Compute the total number of elements in each segment
    var outer_size: usize = 1;
    for (0..axis) |i| outer_size *= data.shape[i];

    const indices_size: usize = indices.size;

    var inner_size: usize = 1;
    for ((axis + 1)..data.shape.len) |i| {
        inner_size *= data.shape[i];
    }

    //std.debug.print("[GATHER DEBUG] Outer size: {d}, Inner size: {d}, Indices size: {d}\n", .{ outer_size, inner_size, indices_size });

    // Iterate over each "outer" segment
    for (0..outer_size) |outer_idx| {
        // Iterate over each index in the indices tensor
        for (0..indices_size) |idx| {
            // Retrieve the gather index from the indices tensor
            const gather_idx = try indices.get(idx);

            // Calculate the correct data_offset
            const data_offset = (outer_idx * data.shape[axis] + gather_idx) * inner_size;

            // Calculate the starting offset in the output tensor
            const output_offset = (outer_idx * indices_size + idx) * inner_size;

            //std.debug.print("[GATHER DEBUG] Outer idx: {d}, Gather idx: {d}, Data offset: {d}, Output offset: {d}\n", .{ outer_idx, gather_idx, data_offset, output_offset });

            // Perform the data copy using std.mem.copy
            @memcpy(output.data[output_offset .. output_offset + inner_size], data.data[data_offset .. data_offset + inner_size]);

            //std.debug.print("[GATHER DEBUG] Copied data: ", .{});
            //for (data.data[data_offset .. data_offset + inner_size]) |val| {
            //std.debug.print("{d} ", .{val});
            // }
            //std.debug.print("\n", .{});
        }
    }
}

/// Implements the ONNX slice operator (https://onnx.ai/onnx/operators/onnx__Slice.html)
/// Takes a tensor and extracts a slice along multiple axes.
/// starts: Starting indices for each axis
/// ends: Ending indices for each axis (exclusive)
/// axes: Which axes to slice (if null, assumes [0,1,2,...])
/// steps: Step sizes for each axis (if null, assumes all 1s)
pub fn slice_onnx(comptime T: type, input: *Tensor(T), starts: []const i64, ends: []const i64, axes: ?[]const i64, steps: ?[]const i64) !Tensor(T) {
    // Create output tensor
    var output = try Tensor(T).fromShape(&pkg_allocator, input.shape);
    errdefer output.deinit();

    try lean_slice_onnx(T, input, starts, ends, axes, steps, &output);

    return output;
}

/// Lean version of slice_onnx that operates on an existing output tensor
pub fn lean_slice_onnx(comptime T: type, input: *Tensor(T), starts: []const i64, ends: []const i64, axes: ?[]const i64, steps: ?[]const i64, output: *Tensor(T)) !void {
    // Validate input lengths
    if (starts.len != ends.len) return TensorError.InvalidSliceIndices;
    if (axes) |a| {
        if (a.len != starts.len) return TensorError.InvalidSliceIndices;
    }
    if (steps) |s| {
        if (s.len != starts.len) return TensorError.InvalidSliceIndices;
    }

    // Create arrays to store the actual indices and steps for each dimension
    var actual_starts = try pkg_allocator.alloc(i64, input.shape.len);
    defer pkg_allocator.free(actual_starts);
    var actual_ends = try pkg_allocator.alloc(i64, input.shape.len);
    defer pkg_allocator.free(actual_ends);
    var actual_steps = try pkg_allocator.alloc(i64, input.shape.len);
    defer pkg_allocator.free(actual_steps);

    // Initialize with defaults (full range, step 1)
    for (0..input.shape.len) |i| {
        actual_starts[i] = 0;
        actual_ends[i] = @intCast(input.shape[i]);
        actual_steps[i] = 1;
    }

    // Update with provided values
    for (starts, 0..) |start, i| {
        const axis = if (axes) |a| a[i] else @as(i64, @intCast(i));
        const axis_usize = if (axis < 0) @as(usize, @intCast(axis + @as(i64, @intCast(input.shape.len)))) else @as(usize, @intCast(axis));
        if (axis_usize >= input.shape.len) return TensorError.InvalidSliceIndices;

        const dim_size = @as(i64, @intCast(input.shape[axis_usize]));

        // Handle negative indices and clamp to valid range
        var actual_start = if (start < 0) start + dim_size else start;
        actual_start = @max(0, @min(actual_start, dim_size));
        actual_starts[axis_usize] = actual_start;

        var actual_end = if (ends[i] < 0) ends[i] + dim_size else ends[i];
        if (steps) |s| {
            if (s[i] < 0) {
                // For negative steps, if end is negative, we want to include 0
                actual_end = if (ends[i] < 0) -1 else actual_end;
            } else {
                actual_end = @max(0, @min(actual_end, dim_size));
            }
        } else {
            actual_end = @max(0, @min(actual_end, dim_size));
        }
        actual_ends[axis_usize] = actual_end;

        if (steps) |s| {
            if (s[i] == 0) return TensorError.InvalidSliceStep;
            actual_steps[axis_usize] = s[i];
        }
    }
<<<<<<< HEAD

    // Calculate output shape
    var total_elements: usize = 1;
    for (0..input.shape.len) |i| {
        const start = actual_starts[i];
        const end = actual_ends[i];
        const step = actual_steps[i];

        var dim_size: usize = 0;
        if (step > 0) {
            if (end > start) {
                dim_size = @intCast(@divTrunc((@as(i64, @intCast(end - start)) + step - 1), step));
            }
        } else {
            if (start > end) {
                // For negative steps, we need to handle the range differently
                // Add 1 to end because end is exclusive
                const range = start - (end + 1);
                const abs_step = -step;
                dim_size = @intCast(@divTrunc(range + abs_step - 1, abs_step));
            }
        }
        output.shape[i] = dim_size;
        total_elements *= dim_size;
    }

    // Resize output data if needed
    if (output.data.len != total_elements) {
        if (output.data.len > 0) pkg_allocator.free(output.data);
        output.data = try pkg_allocator.alloc(T, total_elements);
    }
    output.size = total_elements;

    // Helper function to convert flat index to coordinates
    var input_coords = try pkg_allocator.alloc(usize, input.shape.len);
    defer pkg_allocator.free(input_coords);
    var output_coords = try pkg_allocator.alloc(usize, input.shape.len);
    defer pkg_allocator.free(output_coords);

    // Copy data
    var output_idx: usize = 0;
    while (output_idx < total_elements) : (output_idx += 1) {
        // Convert output_idx to coordinates
        var temp = output_idx;
        for (0..input.shape.len) |i| {
            const dim_i = input.shape.len - 1 - i;
            output_coords[dim_i] = temp % output.shape[dim_i];
            temp /= output.shape[dim_i];
        }

        // Calculate input coordinates
        for (0..input.shape.len) |i| {
            const coord = @as(i64, @intCast(output_coords[i]));
            input_coords[i] = @intCast(actual_starts[i] + coord * actual_steps[i]);
        }

        // Get input value
        const input_idx = try input.flatten_index(input_coords);
        output.data[output_idx] = input.data[input_idx];
    }
}

/// Calculate the output shape of a slice operation without performing the slice
pub fn get_slice_output_shape(input_shape: []const usize, starts: []const i64, ends: []const i64, axes: ?[]const i64, steps: ?[]const i64) ![]usize {
    std.debug.print("\n[DEBUG] get_slice_output_shape input:", .{});
    std.debug.print("\n  input_shape: {any}", .{input_shape});
    std.debug.print("\n  starts: {any}", .{starts});
    std.debug.print("\n  ends: {any}", .{ends});
    std.debug.print("\n  axes: {any}", .{axes});
    std.debug.print("\n  steps: {any}", .{steps});

    // Validate input lengths
    if (starts.len != ends.len) return TensorError.InvalidSliceIndices;
    if (axes) |a| {
        if (a.len != starts.len) return TensorError.InvalidSliceIndices;
    }
    if (steps) |s| {
        if (s.len != starts.len) return TensorError.InvalidSliceIndices;
    }

    // Create arrays to store the actual indices and steps for each dimension
    var actual_starts = try pkg_allocator.alloc(i64, input_shape.len);
    defer pkg_allocator.free(actual_starts);
    var actual_ends = try pkg_allocator.alloc(i64, input_shape.len);
    defer pkg_allocator.free(actual_ends);
    var actual_steps = try pkg_allocator.alloc(i64, input_shape.len);
    defer pkg_allocator.free(actual_steps);

    // Initialize with defaults (full range, step 1)
    for (0..input_shape.len) |i| {
        actual_starts[i] = 0;
        actual_ends[i] = @intCast(input_shape[i]);
        actual_steps[i] = 1;
    }

    std.debug.print("\n[DEBUG] Initial values:", .{});
    std.debug.print("\n  actual_starts: {any}", .{actual_starts});
    std.debug.print("\n  actual_ends: {any}", .{actual_ends});
    std.debug.print("\n  actual_steps: {any}", .{actual_steps});

    // Update with provided values
    for (starts, 0..) |start, i| {
        const axis = if (axes) |a| a[i] else @as(i64, @intCast(i));
        const axis_usize = if (axis < 0) @as(usize, @intCast(axis + @as(i64, @intCast(input_shape.len)))) else @as(usize, @intCast(axis));
        if (axis_usize >= input_shape.len) return TensorError.InvalidSliceIndices;

        const dim_size = @as(i64, @intCast(input_shape[axis_usize]));

        // Handle negative indices and clamp to valid range
        var actual_start = if (start < 0) start + dim_size else start;
        actual_start = @max(0, @min(actual_start, dim_size));
        actual_starts[axis_usize] = actual_start;

        var actual_end = if (ends[i] < 0) ends[i] + dim_size else ends[i];
        if (steps) |s| {
            if (s[i] < 0) {
                // For negative steps, if end is negative, we want to include 0
                actual_end = if (ends[i] < 0) -1 else actual_end;
            } else {
                actual_end = @max(0, @min(actual_end, dim_size));
            }
        } else {
            actual_end = @max(0, @min(actual_end, dim_size));
        }
        actual_ends[axis_usize] = actual_end;

        if (steps) |s| {
            if (s[i] == 0) return TensorError.InvalidSliceStep;
            actual_steps[axis_usize] = s[i];
        }

        std.debug.print("\n[DEBUG] After processing axis {d}:", .{axis});
        std.debug.print("\n  dim_size: {d}", .{dim_size});
        std.debug.print("\n  actual_start: {d}", .{actual_start});
        std.debug.print("\n  actual_end: {d}", .{actual_end});
        std.debug.print("\n  actual_step: {d}", .{actual_steps[axis_usize]});
    }

    std.debug.print("\n[DEBUG] Final values before shape calculation:", .{});
    std.debug.print("\n  actual_starts: {any}", .{actual_starts});
    std.debug.print("\n  actual_ends: {any}", .{actual_ends});
    std.debug.print("\n  actual_steps: {any}", .{actual_steps});

    // Calculate output shape
    // Calculate output shape
    var output_shape = try pkg_allocator.alloc(usize, input_shape.len);
    errdefer pkg_allocator.free(output_shape);

    for (0..input_shape.len) |i| {
        const start = actual_starts[i];
        const end = actual_ends[i];
        const step = actual_steps[i];

        var dim_size: usize = 0;
        if (step > 0) {
            if (end > start) {
                dim_size = @intCast(@divTrunc((@as(i64, @intCast(end - start)) + step - 1), step));
                std.debug.print("\n[DEBUG] Positive step calculation for dim {d}:", .{i});
                std.debug.print("\n  end ({d}) - start ({d}) = {d}", .{ end, start, end - start });
                std.debug.print("\n  (end-start) + step({d}) - 1 = {d}", .{ step, (end - start) + step - 1 });
                std.debug.print("\n  final dim_size = {d}", .{dim_size});
            }
        } else {
            if (start > end) {
                // For negative steps, treat end as inclusive.
                const range = start - end;
                dim_size = @intCast((@divTrunc(range, -step)) + 1);
                std.debug.print("\n[DEBUG] Negative step calculation for dim {d}:", .{i});
                std.debug.print("\n  start ({d}) - end ({d}) = range ({d})", .{ start, end, range });
                std.debug.print("\n  (range) / abs(step) + 1 = {d}", .{dim_size});
            }
        }
        output_shape[i] = dim_size;
    }

    std.debug.print("\n[DEBUG] Final output_shape: {any}\n", .{output_shape});
    return output_shape;
}

/// Implements the ONNX transpose operator (version 21)
/// Transposes the input tensor similar to numpy.transpose.
/// If perm is not provided, reverses the dimensions.
/// If perm is provided, permutes the axes according to the values given.
pub fn transpose_onnx(comptime T: type, input: *Tensor(T), perm: ?[]const usize) !Tensor(T) {
    var output = try Tensor(T).fromShape(&pkg_allocator, input.shape);
    errdefer output.deinit();

    try transpose_onnx_lean(T, input, perm, &output);
=======
}

/// Implements https://onnx.ai/onnx/operators/onnx__Unsqueeze.html
/// Insert single-dimensional entries into the shape of the data tensor.
pub fn unsqueeze(comptime T: type, data: *Tensor(T), axes: *Tensor(i64)) !Tensor(T) {

    // Output rank
    const out_rank = data.shape.len + axes.size;
    const conv_out_rank: i64 = @intCast(out_rank);

    for (0..axes.data.len) |i| {

        // Check if axes are within bounds
        if (axes.data[i] < -conv_out_rank or axes.data[i] >= out_rank) {
            return TensorError.AxisOutOfBounds;
        }

        // Check for duplicates
        for (0..i) |j| {
            if (axes.data[i] == axes.data[j]) {
                return TensorError.DuplicateAxis;
            }
        }
    }

    // Create, fill and return output tensor
    var output = try Tensor(T).init(data.allocator);

    try unsqueeze_lean(T, data, axes, &output);
>>>>>>> 684bb082

    return output;
}

<<<<<<< HEAD
/// Lean version of transpose_onnx that operates on an existing output tensor
//TODO SHAPETRACKER we'll gonna love you
pub fn transpose_onnx_lean(
    comptime T: type,
    input: *Tensor(T),
    perm: ?[]const usize,
    output: *Tensor(T),
) !void {
    // Validate rank
    const rank = input.shape.len;
    if (output.shape.len != rank) {
        return error.InvalidRank; // or however you handle shape mismatch
    }

    // -----------------------------
    // 1) Build the actual perm array
    // -----------------------------
    var real_perm = try pkg_allocator.alloc(usize, rank);
    defer pkg_allocator.free(real_perm);

    if (perm) |p| {
        // Validate length
        if (p.len != rank) return error.InvalidPermutation;

        // Validate that p is a valid permutation of [0..rank)
        var used = try pkg_allocator.alloc(bool, rank);
        defer pkg_allocator.free(used);
        @memset(used, false);

        for (p) |idx| {
            if (idx >= rank) return error.InvalidPermutation;
            if (used[idx]) return error.InvalidPermutation;
            used[idx] = true;
        }
        // Copy into real_perm
        for (0..rank) |i| {
            real_perm[i] = p[i];
        }
    } else {
        // If no perm given, ONNX says reverse the dimension order
        for (0..rank) |i| {
            real_perm[i] = rank - 1 - i;
        }
    }

    // -----------------------------
    // 2) Compute input strides
    // -----------------------------
    var input_strides = try pkg_allocator.alloc(usize, rank);
    defer pkg_allocator.free(input_strides);

    var stride: usize = 1;
    var i: usize = rank;
    while (i > 0) {
        i -= 1;
        input_strides[i] = stride;
        stride *= input.shape[i];
    }

    // -----------------------------
    // 3) Compute the output shape
    //    and output strides (row-major)
    // -----------------------------
    var output_shape = try pkg_allocator.alloc(usize, rank);
    defer pkg_allocator.free(output_shape);

    // shape comes from perm
    for (0..rank) |j| {
        output_shape[j] = input.shape[real_perm[j]];
    }

    var output_strides = try pkg_allocator.alloc(usize, rank);
    defer pkg_allocator.free(output_strides);

    stride = 1;
    i = rank;
    while (i > 0) {
        i -= 1;
        output_strides[i] = stride;
        stride *= output_shape[i];
    }

    // -----------------------------
    // 4) Allocate output data if needed
    // -----------------------------
    const total_size = stride; // product of all dims
    if (output.data.len != total_size) {
        // free old data if needed
        if (output.data.len > 0) pkg_allocator.free(output.data);
        output.data = try pkg_allocator.alloc(T, total_size);
    }
    output.size = total_size;

    // Copy shape into output
    @memcpy(output.shape, output_shape);

    // -----------------------------
    // 5) Fill output by iterating over all output coords
    // -----------------------------
    // We'll do a simple nested‐index iteration by flattening the output coordinate.
    // Then we un‐flatten to get [o0, o1, ..., o_{rank-1}].
    const out_data = output.data;
    const in_data = input.data;

    for (0..total_size) |flat_out_idx| {
        // Convert flat_out_idx -> array of indices in [o0, o1, ...]
        var tmp = flat_out_idx;
        var out_coord = try pkg_allocator.alloc(usize, rank);
        defer pkg_allocator.free(out_coord);

        // Unflatten in row-major order
        for (0..rank) |d| {
            out_coord[d] = tmp / output_strides[d];
            tmp %= output_strides[d];
        }

        // Now map output coords back to input coords via perm
        var in_idx: usize = 0;
        for (0..rank) |d| {
            const input_dim_index = real_perm[d]; // which input dimension
            in_idx += out_coord[d] * input_strides[input_dim_index];
        }

        // Do the copy
        out_data[flat_out_idx] = in_data[in_idx];
    }
}

/// Calculate the output shape for an ONNX transpose operation without performing the transpose
pub fn get_transpose_output_shape(input_shape: []const usize, perm: ?[]const usize) ![]usize {
    const rank = input_shape.len;

    // Validate perm if provided
    if (perm) |p| {
        if (p.len != rank) return error.InvalidPermutation;

        // Validate that p is a valid permutation of [0..rank)
        var used = try pkg_allocator.alloc(bool, rank);
        defer pkg_allocator.free(used);
        @memset(used, false);

        for (p) |idx| {
            if (idx >= rank) return error.InvalidPermutation;
            if (used[idx]) return error.InvalidPermutation;
            used[idx] = true;
        }
    }

    // Allocate output shape array
    var output_shape = try pkg_allocator.alloc(usize, rank);
    errdefer pkg_allocator.free(output_shape);

    // Fill output shape based on permutation
    if (perm) |p| {
        for (0..rank) |i| {
            output_shape[i] = input_shape[p[i]];
        }
    } else {
        // If no perm given, reverse the dimension order
        for (0..rank) |i| {
            output_shape[i] = input_shape[rank - 1 - i];
        }
    }

    return output_shape;
}

pub fn get_gather_output_shape(input_shape: []const usize, indices_shape: []const usize, selected_axis: isize) ![]usize {
    // Scalar data tensor is not allowed
    if (input_shape.len == 0) {
        return TensorError.InvalidRank;
    }

    // Validate that the axis is within the tensor's dimensions
    const number_dimensions: isize = @intCast(input_shape.len);
    if (selected_axis >= number_dimensions or selected_axis < -1 * number_dimensions) {
        return TensorError.InvalidAxis;
    }

    // If axis is negative, convert it to a positive index
    const axis: usize = @intCast(if (selected_axis < 0) number_dimensions + selected_axis else selected_axis);

    // Calculate the shape of the output tensor:
    // [input_shape[0..axis], indices_shape..., input_shape[axis+1..]]
    const output_shape_len = input_shape.len + indices_shape.len - 1;
    const output_shape = try pkg_allocator.alloc(usize, output_shape_len);
    errdefer pkg_allocator.free(output_shape);

    // Copy the dimensions before the axis
    for (0..axis) |i| {
        output_shape[i] = input_shape[i];
    }

    // Copy indices shape
    var indices_idx: usize = 0;
    while (indices_idx < indices_shape.len) : (indices_idx += 1) {
        output_shape[axis + indices_idx] = indices_shape[indices_idx];
    }

    // Copy the dimensions after the axis
    for (axis + 1..input_shape.len) |i| {
        output_shape[axis + indices_shape.len + (i - axis - 1)] = input_shape[i];
    }

    return output_shape;
}

/// Implements the ONNX Shape operator (https://onnx.ai/onnx/operators/onnx__Shape.html)
/// Takes a tensor as input and outputs a 1D int64 tensor containing the shape of the input tensor.
/// Optional start and end parameters can be used to compute a slice of the input tensor's shape.
pub fn shape_onnx(comptime T: type, input: *const Tensor(T), start: ?i64, end: ?i64) !Tensor(i64) {
    const rank = input.shape.len;

    // Handle start parameter
    var start_axis: i64 = start orelse 0;
    if (start_axis < 0) start_axis += @as(i64, @intCast(rank));
    start_axis = @max(0, @min(start_axis, @as(i64, @intCast(rank - 1))));

    // Handle end parameter
    var end_axis: i64 = end orelse @as(i64, @intCast(rank));
    if (end_axis < 0) end_axis += @as(i64, @intCast(rank));
    end_axis = @max(start_axis, @min(end_axis, @as(i64, @intCast(rank))));

    // Calculate output size and create output tensor
    const output_size = @max(0, end_axis - start_axis);
    var shape = [_]usize{@intCast(output_size)};
    const initial_data = try pkg_allocator.alloc(i64, output_size);
    defer pkg_allocator.free(initial_data);
    @memset(initial_data, 0);
    var output = try Tensor(i64).fromArray(&pkg_allocator, initial_data, shape[0..]);
    errdefer output.deinit();

    // Copy shape values to output tensor
    var i: usize = 0;
    while (i < output_size) : (i += 1) {
        const idx = @as(usize, @intCast(start_axis)) + i;
        output.data[i] = @intCast(input.shape[idx]);
    }

    return output;
}

/// Lean version of shape_onnx that operates on an existing output tensor
pub fn lean_shape_onnx(comptime T: type, input: *const Tensor(T), start: ?i64, end: ?i64, output: *Tensor(i64)) !void {
    const rank = input.shape.len;

    // Handle start parameter
    var start_axis: i64 = start orelse 0;
    if (start_axis < 0) start_axis += @as(i64, @intCast(rank));
    start_axis = @max(0, @min(start_axis, @as(i64, @intCast(rank - 1))));

    // Handle end parameter
    var end_axis: i64 = end orelse @as(i64, @intCast(rank));
    if (end_axis < 0) end_axis += @as(i64, @intCast(rank));
    end_axis = @max(start_axis, @min(end_axis, @as(i64, @intCast(rank))));

    // Calculate output size and validate output tensor shape
    const output_size = @max(0, end_axis - start_axis);
    if (output.shape.len != 1 or output.shape[0] != output_size) {
        return TensorError.ShapeMismatch;
    }

    // Copy shape values to output tensor
    var i: usize = 0;
    while (i < output_size) : (i += 1) {
        const idx = @as(usize, @intCast(start_axis)) + i;
        output.data[i] = @intCast(input.shape[idx]);
    }
}

/// Calculate the output shape for an ONNX Shape operation without performing the operation
pub fn get_shape_output_shape(input_shape: []const usize, start: ?i64, end: ?i64) ![]usize {
    const rank = input_shape.len;

    // Handle start parameter
    var start_axis: i64 = start orelse 0;
    if (start_axis < 0) start_axis += @as(i64, @intCast(rank));
    start_axis = @max(0, @min(start_axis, @as(i64, @intCast(rank - 1))));

    // Handle end parameter
    var end_axis: i64 = end orelse @as(i64, @intCast(rank));
    if (end_axis < 0) end_axis += @as(i64, @intCast(rank));
    end_axis = @max(start_axis, @min(end_axis, @as(i64, @intCast(rank))));

    // Shape operator always outputs a 1D tensor
    const output_size = @max(0, end_axis - start_axis);
    var output_shape = try pkg_allocator.alloc(usize, 1);
    output_shape[0] = @intCast(output_size);

    return output_shape;
=======
/// Lean version of unsqueeze, note that previous information stored in output tensor is lost
pub fn unsqueeze_lean(comptime T: type, data: *Tensor(T), axes: *Tensor(i64), output: *Tensor(T)) !void {

    // Output rank
    const out_rank = data.shape.len + axes.size;

    // Convert negative axis
    var actual_axes = try data.allocator.alloc(usize, axes.size);
    defer data.allocator.free(actual_axes);

    for (0..axes.size) |i| {
        var conv: i64 = axes.data[i];
        if (conv < 0) {
            conv += @intCast(out_rank);
        }
        const new_axis: usize = @intCast(conv);
        actual_axes[i] = new_axis;
    }

    // Preparing the output shape
    var new_shape = try data.allocator.alloc(usize, out_rank);
    var is_unsqueezed = try data.allocator.alloc(bool, out_rank);
    defer data.allocator.free(new_shape);
    defer data.allocator.free(is_unsqueezed);

    // Initialize support array
    @memset(is_unsqueezed, false);

    // Adding new mono dimentions and setting support array.
    for (0..actual_axes.len) |i| {
        new_shape[actual_axes[i]] = 1;
        is_unsqueezed[actual_axes[i]] = true;
    }

    // Setting positions not marked using data shape
    var data_index: usize = 0;
    for (0..out_rank) |i| {
        if (!is_unsqueezed[i]) {
            new_shape[i] = data.shape[data_index];
            data_index += 1;
        }
    }

    // Modify output tensor
    try output.fill(data.data, new_shape);
>>>>>>> 684bb082
}<|MERGE_RESOLUTION|>--- conflicted
+++ resolved
@@ -1084,6 +1084,34 @@
     errdefer output.deinit();
 
     try lean_slice_onnx(T, input, starts, ends, axes, steps, &output);
+}
+/// Implements https://onnx.ai/onnx/operators/onnx__Unsqueeze.html
+/// Insert single-dimensional entries into the shape of the data tensor.
+pub fn unsqueeze(comptime T: type, data: *Tensor(T), axes: *Tensor(i64)) !Tensor(T) {
+
+    // Output rank
+    const out_rank = data.shape.len + axes.size;
+    const conv_out_rank: i64 = @intCast(out_rank);
+
+    for (0..axes.data.len) |i| {
+
+        // Check if axes are within bounds
+        if (axes.data[i] < -conv_out_rank or axes.data[i] >= out_rank) {
+            return TensorError.AxisOutOfBounds;
+        }
+
+        // Check for duplicates
+        for (0..i) |j| {
+            if (axes.data[i] == axes.data[j]) {
+                return TensorError.DuplicateAxis;
+            }
+        }
+    }
+
+    // Create, fill and return output tensor
+    var output = try Tensor(T).init(data.allocator);
+
+    try unsqueeze_lean(T, data, axes, &output);
 
     return output;
 }
@@ -1145,7 +1173,6 @@
             actual_steps[axis_usize] = s[i];
         }
     }
-<<<<<<< HEAD
 
     // Calculate output shape
     var total_elements: usize = 1;
@@ -1334,42 +1361,10 @@
     errdefer output.deinit();
 
     try transpose_onnx_lean(T, input, perm, &output);
-=======
-}
-
-/// Implements https://onnx.ai/onnx/operators/onnx__Unsqueeze.html
-/// Insert single-dimensional entries into the shape of the data tensor.
-pub fn unsqueeze(comptime T: type, data: *Tensor(T), axes: *Tensor(i64)) !Tensor(T) {
-
-    // Output rank
-    const out_rank = data.shape.len + axes.size;
-    const conv_out_rank: i64 = @intCast(out_rank);
-
-    for (0..axes.data.len) |i| {
-
-        // Check if axes are within bounds
-        if (axes.data[i] < -conv_out_rank or axes.data[i] >= out_rank) {
-            return TensorError.AxisOutOfBounds;
-        }
-
-        // Check for duplicates
-        for (0..i) |j| {
-            if (axes.data[i] == axes.data[j]) {
-                return TensorError.DuplicateAxis;
-            }
-        }
-    }
-
-    // Create, fill and return output tensor
-    var output = try Tensor(T).init(data.allocator);
-
-    try unsqueeze_lean(T, data, axes, &output);
->>>>>>> 684bb082
 
     return output;
 }
 
-<<<<<<< HEAD
 /// Lean version of transpose_onnx that operates on an existing output tensor
 //TODO SHAPETRACKER we'll gonna love you
 pub fn transpose_onnx_lean(
@@ -1660,7 +1655,7 @@
     output_shape[0] = @intCast(output_size);
 
     return output_shape;
-=======
+}
 /// Lean version of unsqueeze, note that previous information stored in output tensor is lost
 pub fn unsqueeze_lean(comptime T: type, data: *Tensor(T), axes: *Tensor(i64), output: *Tensor(T)) !void {
 
@@ -1706,5 +1701,4 @@
 
     // Modify output tensor
     try output.fill(data.data, new_shape);
->>>>>>> 684bb082
 }