const std = @import("std");
const Tensor = @import("tensor").Tensor;
const ActivFun = @import("activation_function");
const ActivType = @import("activation_function").ActivationType;
const pkgAllocator = @import("pkgAllocator");

test "tests description" {
    std.debug.print("\n--- Running activation_function tests\n", .{});
}

//*********************************************** ReLU ***********************************************
// test "ReLU from ActivationFunction()" {
//     std.debug.print("\n     test: ReLU from ActivationFunction()", .{});

<<<<<<< HEAD
    const allocator = pkgAllocator.allocator;
=======
//     const allocator = std.testing.allocator;
>>>>>>> c4b7bb98

//     var inputArray: [2][2]f32 = [_][2]f32{
//         [_]f32{ 1.0, -2.0 },
//         [_]f32{ -4.0, 5.0 },
//     };

//     var shape: [2]usize = [_]usize{ 2, 2 }; // 2x2 matrix

//     var t1 = try Tensor(f32).fromArray(&allocator, &inputArray, &shape);
//     defer t1.deinit();

//     var relu = ActivFun.ActivationFunction(f32, ActivType.ReLU){};
//     try relu.forward(&t1);

//     try std.testing.expect(0.0 < t1.data[0]);
//     try std.testing.expect(0.0 == t1.data[1]);
//     try std.testing.expect(0.0 == t1.data[2]);
//     try std.testing.expect(0.0 < t1.data[3]);
// }

// test "ReLU all negative" {
//     std.debug.print("\n     test: ReLU all negative", .{});

//     const allocator = std.testing.allocator;

<<<<<<< HEAD
    const allocator = pkgAllocator.allocator;
=======
//     var inputArray: [2][2]f32 = [_][2]f32{
//         [_]f32{ -1.0, -2.0 },
//         [_]f32{ -4.0, -5.0 },
//     };
>>>>>>> c4b7bb98

//     var shape: [2]usize = [_]usize{ 2, 2 }; // 2x2 matrix

//     var t1 = try Tensor(f32).fromArray(&allocator, &inputArray, &shape);
//     defer t1.deinit();

//     var relu = ActivFun.ActivationFunction(f32, ActivType.ReLU){};

//     try relu.forward(&t1);

//     for (t1.data) |*val| {
//         try std.testing.expect(0.0 == val.*);
//     }
// }

// test "ReLU all positive" {
//     std.debug.print("\n     test: ReLU all positive", .{});

//     const allocator = std.testing.allocator;

<<<<<<< HEAD
    const allocator = pkgAllocator.allocator;
=======
//     var inputArray: [2][2]f32 = [_][2]f32{
//         [_]f32{ 1.0, 2.0 },
//         [_]f32{ 4.0, 5.0 },
//     };
>>>>>>> c4b7bb98

//     var shape: [2]usize = [_]usize{ 2, 2 }; // 2x2 matrix

//     var t1 = try Tensor(f32).fromArray(&allocator, &inputArray, &shape);
//     defer t1.deinit();

//     var relu = ActivFun.ActivationFunction(f32, ActivType.ReLU){};
//     try relu.forward(&t1);

//     for (t1.data) |*val| {
//         try std.testing.expect(val.* >= 0);
//     }
// }

// test "ReLU backward " {
//     std.debug.print("\n     test: ReLU all positive", .{});

//     const allocator = std.testing.allocator;

//     var inputArray: [2][2]f32 = [_][2]f32{
//         [_]f32{ 1.0, -2.0 },
//         [_]f32{ -4.0, 5.0 },
//     };

//     var shape: [2]usize = [_]usize{ 2, 2 }; // 2x2 matrix

//     var t_input = try Tensor(f32).fromArray(&allocator, &inputArray, &shape);
//     defer t_input.deinit();
//     var t_output = try t_input.copy();
//     defer t_output.deinit();

//     var relu = ActivFun.ActivationFunction(f32, ActivType.ReLU){};
//     try relu.forward(&t_output);

//     for (t_output.data) |*val| {
//         try std.testing.expect(val.* >= 0);
//     }

//     // test backward----------------------------------------
//     var dValues: [2][2]f32 = [_][2]f32{
//         [_]f32{ 10.0, -20.0 },
//         [_]f32{ -40.0, -50.0 },
//     };

//     var shape_dValues: [2]usize = [_]usize{ 2, 2 }; // 2x2 matrix

//     var t_dValues = try Tensor(f32).fromArray(&allocator, &dValues, &shape_dValues);
//     defer t_dValues.deinit();

//     try relu.derivate(&t_dValues, &t_input);

//     try std.testing.expect(10.0 == t_dValues.data[0]);
//     try std.testing.expect(0.0 == t_dValues.data[1]);
//     try std.testing.expect(0.0 == t_dValues.data[2]);
//     try std.testing.expect(-50.0 == t_dValues.data[3]);
// }

//*********************************************** Softmax ***********************************************
test "Softmax from ActivationFunction()" {
    std.debug.print("\n     test: Softmax from ActivationFunction()", .{});
    const allocator = pkgAllocator.allocator;

    var inputArray: [2][2]f32 = [_][2]f32{
        [_]f32{ 0, 0 },
        [_]f32{ 0, 0 },
    };

    var shape: [2]usize = [_]usize{ 2, 2 }; // 2x2 matrix

    var t1 = try Tensor(f32).fromArray(&allocator, &inputArray, &shape);
    defer t1.deinit();

    const soft_type = ActivFun.ActivationFunction(f32, ActivType.Softmax);
    _ = soft_type{};
}

test "Softmax all positive" {
    std.debug.print("\n     test: Softmax all positive", .{});

    const allocator = pkgAllocator.allocator;

    var inputArray: [2][2]f32 = [_][2]f32{
        [_]f32{ 1.0, 2.0 },
        [_]f32{ 4.0, 5.0 },
    };

    var shape: [2]usize = [_]usize{ 2, 2 }; // 2x2 matrix

    var t1 = try Tensor(f32).fromArray(&allocator, &inputArray, &shape);
    defer t1.deinit();

    var soft = ActivFun.ActivationFunction(f32, ActivType.Softmax){};
    try soft.forward(&t1);

    t1.info();

    try std.testing.expect(t1.data[0] + t1.data[1] > 0.9);
    try std.testing.expect(t1.data[0] + t1.data[1] < 1.1);

    try std.testing.expect(t1.data[2] + t1.data[3] > 0.9);
    try std.testing.expect(t1.data[2] + t1.data[3] < 1.1);
}

test "Softmax all 0" {
    std.debug.print("\n     test: Softmax all 0", .{});

    const allocator = pkgAllocator.allocator;

    var inputArray: [2][2]f32 = [_][2]f32{
        [_]f32{ 0, 0 },
        [_]f32{ 0, 0 },
    };

    var shape: [2]usize = [_]usize{ 2, 2 }; // 2x2 matrix

    var t1 = try Tensor(f32).fromArray(&allocator, &inputArray, &shape);
    defer t1.deinit();

    var soft = ActivFun.ActivationFunction(f32, ActivType.Softmax){};
    try soft.forward(&t1);

    //t1.info();

    try std.testing.expect(t1.data[0] == t1.data[1]);
    try std.testing.expect(t1.data[2] == t1.data[3]);
}

test "Softmax derivate" {
    std.debug.print("\n     test: Softmax derivate", .{});

    const allocator = pkgAllocator.allocator;

    var inputArray: [2][2]f32 = [_][2]f32{
        [_]f32{ 1.0, 2.0 },
        [_]f32{ 4.0, 5.0 },
    };

    var shape: [2]usize = [_]usize{ 2, 2 }; // 2x2 matrix

    var t1 = try Tensor(f32).fromArray(&allocator, &inputArray, &shape);
    defer t1.deinit();

    var soft = ActivFun.ActivationFunction(f32, ActivType.Softmax){};
    try soft.forward(&t1);
    //now data is:
    //{ 0.2689414,  0.7310586  }
    //{ 0.2689414,  0.73105854 }
    //t1.info();

    try std.testing.expect(t1.data[0] + t1.data[1] > 0.9);
    try std.testing.expect(t1.data[0] + t1.data[1] < 1.1);

    try std.testing.expect(t1.data[2] + t1.data[3] > 0.9);
    try std.testing.expect(t1.data[2] + t1.data[3] < 1.1);

    try soft.derivate(&t1, &t1);
}

//*********************************************** Sigmoid ***********************************************

test "Sigmoid forward" {
    std.debug.print("\n     test: Sigmoid forward ", .{});

    const allocator = pkgAllocator.allocator;

    const input_data = [_]f64{ 0.0, 2.0, -2.0 }; // input data for the tensor
    var shape: [1]usize = [_]usize{3};
    var input_tensor = try Tensor(f64).fromArray(&allocator, &input_data, &shape); // create tensor from input data
    defer input_tensor.deinit();

    var sigmoid = ActivFun.ActivationFunction(f64, ActivType.Sigmoid){};
    // Test forward pass
    try sigmoid.forward(&input_tensor);
    const expected_forward_output = [_]f64{ 0.5, 0.880797, 0.119203 }; // expected sigmoid output for each input value
    for (input_tensor.data, 0..) |*data, i| {
        try std.testing.expect(@abs(data.* - expected_forward_output[i]) < 1e-6);
    }
}

test "Sigmoid derivate" {
    std.debug.print("\n     test: Sigmoid derivate ", .{});

    const allocator = pkgAllocator.allocator;

    // Setup the gradient and act_forward_out tensors
    var gradient_data = [_]f64{ 0.2, 0.4, 0.6, 0.8 };
    var shape_grad: [1]usize = [_]usize{4};

    var act_forward_out_data = [_]f64{ 0.5, 0.7, 0.3, 0.9 };
    var shape_forw: [1]usize = [_]usize{4};

    var gradient_tensor = try Tensor(f64).fromArray(&allocator, &gradient_data, &shape_grad);
    defer gradient_tensor.deinit();
    var act_forward_out_tensor = try Tensor(f64).fromArray(&allocator, &act_forward_out_data, &shape_forw);
    defer act_forward_out_tensor.deinit();

    // Call the derivate function
    var sigmoid = ActivFun.ActivationFunction(f64, ActivType.Sigmoid){};
    try sigmoid.derivate(&gradient_tensor, &act_forward_out_tensor);

    // Expected values after applying the derivative
    const expected_values = [_]f64{
        0.2 * 0.5 * (1.0 - 0.5),
        0.4 * 0.7 * (1.0 - 0.7),
        0.6 * 0.3 * (1.0 - 0.3),
        0.8 * 0.9 * (1.0 - 0.9),
    };

    // Verify the result
    for (0..gradient_tensor.data.len) |i| {
        try std.testing.expect(gradient_tensor.data[i] - expected_values[i] < 0.0001);
    }
}<|MERGE_RESOLUTION|>--- conflicted
+++ resolved
@@ -12,11 +12,7 @@
 // test "ReLU from ActivationFunction()" {
 //     std.debug.print("\n     test: ReLU from ActivationFunction()", .{});
 
-<<<<<<< HEAD
-    const allocator = pkgAllocator.allocator;
-=======
-//     const allocator = std.testing.allocator;
->>>>>>> c4b7bb98
+const allocator = pkgAllocator.allocator;
 
 //     var inputArray: [2][2]f32 = [_][2]f32{
 //         [_]f32{ 1.0, -2.0 },
@@ -42,14 +38,10 @@
 
 //     const allocator = std.testing.allocator;
 
-<<<<<<< HEAD
-    const allocator = pkgAllocator.allocator;
-=======
 //     var inputArray: [2][2]f32 = [_][2]f32{
 //         [_]f32{ -1.0, -2.0 },
 //         [_]f32{ -4.0, -5.0 },
 //     };
->>>>>>> c4b7bb98
 
 //     var shape: [2]usize = [_]usize{ 2, 2 }; // 2x2 matrix
 
@@ -68,16 +60,12 @@
 // test "ReLU all positive" {
 //     std.debug.print("\n     test: ReLU all positive", .{});
 
-//     const allocator = std.testing.allocator;
-
-<<<<<<< HEAD
-    const allocator = pkgAllocator.allocator;
-=======
+const allocator = pkgAllocator.allocator;
+
 //     var inputArray: [2][2]f32 = [_][2]f32{
 //         [_]f32{ 1.0, 2.0 },
 //         [_]f32{ 4.0, 5.0 },
 //     };
->>>>>>> c4b7bb98
 
 //     var shape: [2]usize = [_]usize{ 2, 2 }; // 2x2 matrix
 
@@ -95,7 +83,7 @@
 // test "ReLU backward " {
 //     std.debug.print("\n     test: ReLU all positive", .{});
 
-//     const allocator = std.testing.allocator;
+const allocator = pkgAllocator.allocator;
 
 //     var inputArray: [2][2]f32 = [_][2]f32{
 //         [_]f32{ 1.0, -2.0 },
