const std = @import("std");
const os = std.os;

const zant = @import("zant");

const Tensor = zant.core.tensor.Tensor;
const tensorMath = zant.core.tensor.math_standard;
const onnx = zant.onnx;
const ModelOnnx = onnx.ModelProto;
const DataType = onnx.DataType;
const allocator = zant.utils.allocator.allocator;

// --- proto libs
const TensorProto = onnx.TensorProto;
const NodeProto = onnx.NodeProto;
const GraphProto = onnx.GraphProto;
const AttributeType = onnx.AttributeType;

// --- codeGen libs
const ReadyNode = @import("globals.zig").ReadyNode;
const ReadyTensor = @import("globals.zig").ReadyTensor;
const codegen = @import("codegen.zig");
const utils = codegen.utils;
const codegen_options = @import("codegen_options");
const globals = @import("globals.zig");

// ----------------------------------- MATH -----------------------------------

/// This method map and write the ONNX operations with the Zant LeanTensorMath mathods
/// Follow the link for details: https://onnx.ai/onnx/operators/?utm_source=chatgpt.com
pub fn write_math_op(writer: std.fs.File.Writer, node: *ReadyNode) !void {
    if (codegen_options.comm) {
        try write_op_info(writer, node);
    }
    if (codegen_options.log) {
        try writer.print(
            \\ 
            \\
            \\    if (log_function) |log| {{
            \\        log(@constCast(@ptrCast("Running {s} operation...\n")));
            \\    }}
        , .{node.*.nodeProto.*.op_type});
    }

    if (std.mem.eql(u8, node.nodeProto.op_type, "Add")) {
        try write_add(writer, node);
    } else if (std.mem.eql(u8, node.nodeProto.op_type, "AveragePool")) {
        try writer.writeAll("// Handle AveragePool\n");
    } else if (std.mem.eql(u8, node.nodeProto.op_type, "BatchNormalization")) {
        try writer.writeAll("// Handle BatchNormalization\n");
    } else if (std.mem.eql(u8, node.nodeProto.op_type, "Concat")) {
        try write_concat(writer, node);
    } else if (std.mem.eql(u8, node.nodeProto.op_type, "Constant")) {
        try write_constant(writer, node);
    } else if (std.mem.eql(u8, node.nodeProto.op_type, "Conv")) {
        try write_conv(writer, node);
    } else if (std.mem.eql(u8, node.nodeProto.op_type, "Div")) {
        try write_div(writer, node);
    } else if (std.mem.eql(u8, node.nodeProto.op_type, "Flatten")) {
        try writer.writeAll("// Handle Flatten\n");
    } else if (std.mem.eql(u8, node.nodeProto.op_type, "Gather")) {
        try write_gather(writer, node);
    } else if (std.mem.eql(u8, node.nodeProto.op_type, "Gemm")) {
        try write_gemm(writer, node);
    } else if (std.mem.eql(u8, node.nodeProto.op_type, "LeakyRelu")) {
        try writer.writeAll("// Handle LeakyRelu\n");
    } else if (std.mem.eql(u8, node.nodeProto.op_type, "LogSoftmax")) {
        try writer.writeAll("// Handle LogSoftmax\n");
    } else if (std.mem.eql(u8, node.nodeProto.op_type, "MatMul")) {
        try write_matmul(writer, node);
    } else if (std.mem.eql(u8, node.nodeProto.op_type, "MaxPool")) {
        try write_maxPool(writer, node);
    } else if (std.mem.eql(u8, node.nodeProto.op_type, "Mul")) {
        try write_mul(writer, node);
    } else if (std.mem.eql(u8, node.nodeProto.op_type, "OneHot")) {
        try writer.writeAll("// Handle OneHot\n");
    } else if (std.mem.eql(u8, node.nodeProto.op_type, "ReduceMean")) {
        try write_reduceMean(writer, node);
    } else if (std.mem.eql(u8, node.nodeProto.op_type, "Relu")) {
        try write_ReLU(writer, node);
    } else if (std.mem.eql(u8, node.nodeProto.op_type, "Reshape")) {
        try write_reshape(writer, node);
    } else if (std.mem.eql(u8, node.nodeProto.op_type, "Resize")) {
        try writer.writeAll("// Handle Resize\n");
    } else if (std.mem.eql(u8, node.nodeProto.op_type, "Sigmoid")) {
        try write_sigmoid(writer, node);
    } else if (std.mem.eql(u8, node.nodeProto.op_type, "Softmax")) {
        try write_softmax(writer, node);
    } else if (std.mem.eql(u8, node.nodeProto.op_type, "Slice")) {
        try write_slice(writer, node);
    } else if (std.mem.eql(u8, node.nodeProto.op_type, "Split")) {
        try writer.writeAll("// Handle Split\n");
    } else if (std.mem.eql(u8, node.nodeProto.op_type, "Sub")) {
        try writer.writeAll("// Handle Sub\n");
    } else if (std.mem.eql(u8, node.nodeProto.op_type, "Sum")) {
        try write_sum(writer, node);
    } else if (std.mem.eql(u8, node.nodeProto.op_type, "Transpose")) {
        try write_transpose(writer, node);
    } else if (std.mem.eql(u8, node.nodeProto.op_type, "Shape")) {
        try write_shape(writer, node);
    } else if (std.mem.eql(u8, node.nodeProto.op_type, "Unsqueeze")) {
        try write_unsqueeze(writer, node);
    } else {
        return error.OperationNotSupported;
    }

    try writer.writeAll(" catch return;");
}

fn write_op_info(writer: std.fs.File.Writer, node: *ReadyNode) !void {
    try writer.print(
        \\
        \\
        \\   //forwarding operation : {s}
        \\   //parameters:
        \\   //   inputs: 
    , .{node.*.nodeProto.*.op_type});

    //write the inputs
    for (node.inputs.items) |input| {
        try writer.print(
            \\
            \\   //      -> {s} 
        , .{input.name});
    }
    try writer.print(
        \\
        \\   //    outputs: 
    , .{});

    //write the outputs
    for (node.outputs.items) |output| {
        try writer.print(
            \\
            \\   //      <- {s} 
        , .{output.name});
    }
}

inline fn write_add(writer: std.fs.File.Writer, node: *ReadyNode) !void {
    // https://onnx.ai/onnx/operators/onnx__Add.html
    // INPUTS:
    //      - A (heterogeneous) - T: First operand.
    //      - B (heterogeneous) - T: Second operand.
    // OUTPUTS:
    //      - C (heterogeneous) - T: Result, has same element type as two inputs.

    //----create tensor_A_string
    var tensor_A_string: []u8 = undefined;
    defer allocator.free(tensor_A_string);

    if (node.inputs.items[0].tag == globals.TensorTag.INITIALIZER) {
        tensor_A_string = try std.mem.concat(allocator, u8, &[_][]const u8{
            "@constCast(&param_lib.tensor_",

            try utils.getSanitizedName(node.inputs.items[0].name),

            ")",
        });
    } else {
        tensor_A_string = try std.mem.concat(allocator, u8, &[_][]const u8{ "&tensor_", try utils.getSanitizedName(node.inputs.items[0].name) });
    }

    //----create tensor_B_string
    var tensor_B_string: []u8 = undefined;
    defer allocator.free(tensor_B_string);
    if (node.inputs.items[1].tag == globals.TensorTag.INITIALIZER) {
        tensor_B_string = try std.mem.concat(allocator, u8, &[_][]const u8{
            "@constCast(&param_lib.tensor_",

            try utils.getSanitizedName(node.inputs.items[1].name),

            ")",
        });
    } else {
        tensor_B_string = try std.mem.concat(allocator, u8, &[_][]const u8{ "&tensor_", try utils.getSanitizedName(node.inputs.items[1].name) });
    }

    _ = try writer.print(
        \\
        \\    tensMath.sum_tensors_lean(T, T, {s}, {s}, &tensor_{s})
    , .{
        tensor_A_string, // Input tensor A
        tensor_B_string, // Input tensor B
        try utils.getSanitizedName(node.outputs.items[0].name), // Output tensor C
    });
}

inline fn write_conv(writer: std.fs.File.Writer, node: *ReadyNode) !void {
    // https://onnx.ai/onnx/operators/onnx__Conv.html
    // INPUTS:
    //      - X (heterogeneous) - T: Input data tensor
    //      - W (heterogeneous) - T: The weight tensor
    //      - B (optional, heterogeneous) - T: Optional 1D bias to be added to the convolution, has size of M.
    // OUTPUT:
    //      - Y (heterogeneous) - T: Output data tensor that contains the result of the convolution
    // ATTRIBUTES:
    //      - auto_pad - STRING (default is 'NOTSET'): auto_pad must be either NOTSET, SAME_UPPER, SAME_LOWER or VALID. Where default value is NOTSET
    //      - dilations - INTS : dilation value along each spatial axis of the filter. If not present, the dilation defaults is 1 along each spatial axis.
    //      - group - INT (default is '1'): number of groups input channels and output channels are divided into
    //      - kernel_shape - INTS : The shape of the convolution kernel. If not present, should be inferred from input W
    //      - pads - INTS : Padding for the beginning and ending along each spatial axis, it can take any value greater than or equal to 0.
    //      - strides - INTS : Stride along each spatial axis. If not present, the stride defaults is 1 along each spatial axis.

    var auto_pad: []const u8 = "NOTSET";
    var dilations: ?[]i64 = null;
    var group: i64 = 1;
    var kernel_shape: ?[]i64 = null;
    var pads: ?[]i64 = null;
    var strides: ?[]i64 = null; //mandatory

    for (node.nodeProto.attribute) |attr| {
        if (std.mem.indexOf(u8, attr.name, "auto_pad")) |_| {
            if (attr.type == AttributeType.STRING) auto_pad = attr.s else return error.ConvAuto_padNotSTRING;
        } else if (std.mem.indexOf(u8, attr.name, "dilations")) |_| {
            if (attr.type == AttributeType.INTS) dilations = attr.ints else return error.ConvDilatationNoINTS;
        } else if (std.mem.indexOf(u8, attr.name, "group")) |_| {
            if (attr.type == AttributeType.INT) group = attr.i else return error.ConvGroupNotINT;
        } else if (std.mem.indexOf(u8, attr.name, "kernel_shape")) |_| {
            if (attr.type == AttributeType.INTS) kernel_shape = attr.ints else return error.ConvKernelShapeNotINTS;
        } else if (std.mem.indexOf(u8, attr.name, "pads")) |_| {
            if (attr.type == AttributeType.INTS) pads = attr.ints else return error.ConvPadsNotINTS;
        } else if (std.mem.indexOf(u8, attr.name, "strides")) |_| {
            if (attr.type == AttributeType.INTS) strides = attr.ints else return error.ConvStridesNotINTS;
        }
    }

    //----create tensor_X_string
    var tensor_X_string: []u8 = undefined;
    defer allocator.free(tensor_X_string);

    if (node.inputs.items[0].tag == globals.TensorTag.INITIALIZER) {
        tensor_X_string = try std.mem.concat(allocator, u8, &[_][]const u8{
            "@constCast(&param_lib.tensor_",
            try utils.getSanitizedName(node.inputs.items[0].name),
            ")",
        });
    } else {
        tensor_X_string = try std.mem.concat(allocator, u8, &[_][]const u8{ "&tensor_", try utils.getSanitizedName(node.inputs.items[0].name) });
    }

    //----create tensor_W_string
    var tensor_W_string: []u8 = undefined;
    defer allocator.free(tensor_W_string);
    if (node.inputs.items[1].tag == globals.TensorTag.INITIALIZER) {
        tensor_W_string = try std.mem.concat(allocator, u8, &[_][]const u8{
            "@constCast(&param_lib.tensor_",
            try utils.getSanitizedName(node.inputs.items[1].name),
            ")",
        });
    } else {
        tensor_W_string = try std.mem.concat(allocator, u8, &[_][]const u8{ "&tensor_", try utils.getSanitizedName(node.inputs.items[1].name) });
    }

    //----create ?bias string
    var bias_string: []u8 = undefined;
    // Bias Tensor B is optional! verify the presence
    if (node.inputs.items.len == 3) {
        const B_name = try utils.getSanitizedName(node.inputs.items[2].name);
        bias_string = try std.mem.concat(allocator, u8, &[_][]const u8{ "@constCast(&param_lib.tensor_", B_name, ")" });
    } else {
        bias_string = try std.mem.concat(allocator, u8, &[_][]const u8{"null"});
    }

    //----create stride string (mandatory)
    // TODO: implement default stride, see docs above
    if (strides == null) return error.StrideNotFound;
    const stride_string: []const u8 = try utils.i64SliceToUsizeArrayString(strides.?);

    //----create ?pads string
    var pads_string: []const u8 = undefined;
    if (pads != null) {
        pads_string = try utils.i64SliceToUsizeArrayString(pads.?);
    } else {
        pads_string = try std.mem.concat(allocator, u8, &[_][]const u8{" null"});
    }

    //----create ?dilatations string
    var dilat_string: []const u8 = undefined;
    if (dilations != null) {
        dilat_string = try utils.i64SliceToUsizeArrayString(dilations.?);
    } else {
        dilat_string = try std.mem.concat(allocator, u8, &[_][]const u8{" null"});
    }

    // pub fn OnnxConvLean(comptime T: type, input: *Tensor(T), kernel: *Tensor(T), output: *Tensor(T), bias: ?*const Tensor(T), stride: []const usize, pads: ?[]const usize, dilations: ?[]const usize, group: ?usize, auto_pad: ?[]const u8) !void
    _ = try writer.print(
        \\    
        \\
        \\    tensMath.conv_lean(
        \\        T, //type
        \\        {s}, //input
        \\        {s}, //kernel
        \\        &tensor_{s}, //output
        \\        {s}, //bias
        \\        {s}, //stride
        \\        {s}, //pads
        \\        {s}, //dilatations
        \\        {}, //group
        \\        "{s}", //auto_pad
        \\    )
    , .{
        tensor_X_string, //Input
        tensor_W_string, //Kernel
        try utils.getSanitizedName(node.outputs.items[0].name), //Output
        bias_string, //Bias
        stride_string, //Strides
        pads_string, //Pads
        dilat_string, //Dilatations
        group, //Group
        auto_pad,
    });
}

inline fn write_concat(writer: std.fs.File.Writer, node: *ReadyNode) !void {
    // https://onnx.ai/onnx/operators/onnx__Concat.html
    // INPUTS:
    //      - inputs (variadic, heterogeneous) - T: List of tensors for concatenation
    // OUTPUTS:
    //      - concat_result (heterogeneous) - T: Concatenated tensor
    // ATTRIBUTES:
    //      - axis (int, required): Which axis to concat on

    // Get the axis attribute
    var axis: i64 = 0;
    var axis_found = false;

    for (node.nodeProto.attribute) |attr| {
        if (std.mem.eql(u8, attr.name, "axis")) {
            if (attr.type == AttributeType.INT) {
                axis = attr.i;
                axis_found = true;
            } else {
                return error.ConcatAxisNotINT;
            }
        }
    }

    if (!axis_found) {
        return error.ConcatAxisNotFound;
    }

    // Special case for axis 0 with different ranks
    if (axis == 0) {
        // Find if there are tensors with different ranks
        var has_different_ranks = false;
        const first_rank = node.inputs.items[0].shape.len;

        for (node.inputs.items[1..]) |input| {
            if (input.shape.len != first_rank) {
                has_different_ranks = true;
                break;
            }
        }

        if (has_different_ranks) {
            _ = try writer.print(
                \\
                \\    // Special case for concatenation along axis 0 with different ranks
                \\    // This requires custom handling as the standard concatenate function expects same rank
                \\    std.debug.print("\\nWarning: Concatenating tensors with different ranks along axis 0\\n", .{{}});
                \\
                \\    // Create a list of tensors to concatenate
                \\    var concat_tensor_list = [_]Tensor(T){{
            , .{});

            for (node.inputs.items, 0..) |input, idx| {
                if (idx > 0) {
                    _ = try writer.print(", ", .{});
                }

                var tensor_string: []u8 = undefined;
                defer allocator.free(tensor_string);
                if (input.tag == globals.TensorTag.INITIALIZER) {
                    tensor_string = try std.mem.concat(allocator, u8, &[_][]const u8{
                        "@constCast(&param_lib.tensor_",
                        try utils.getSanitizedName(input.name),
                        ")",
                    });
                } else {
                    tensor_string = try std.mem.concat(allocator, u8, &[_][]const u8{ "&tensor_", try utils.getSanitizedName(input.name) });
                }
                _ = try writer.print("{s}", .{tensor_string});
            }

            _ = try writer.print(
                \\}};
                \\
                \\    // Perform concatenation with special handling for different ranks
                \\     try tensMath.concatenate_lean(T, &allocator, &concat_tensor_list, {},tensor_{s})
            , .{
                axis,
                try utils.getSanitizedName(node.outputs.items[0].name),
            });

            return;
        }
    }

    // Standard case: all tensors have the same rank
    // Create a tensor list with all input tensors
    _ = try writer.print(
        \\
        \\    // Create a list of tensors to concatenate
        \\    var concat_tensor_list = [_]Tensor(T){{
    , .{});

    for (node.inputs.items, 0..) |input, idx| {
        if (idx > 0) {
            _ = try writer.print(", ", .{});
        }

        if (input.tag == globals.TensorTag.INITIALIZER) {
            _ = try writer.print("param_lib.tensor_{s}", .{try utils.getSanitizedName(input.name)});
        } else {
            _ = try writer.print("tensor_{s}", .{try utils.getSanitizedName(input.name)});
        }
    }

    _ = try writer.print(
        \\}};
        \\
        \\    // Perform concatenation
        \\    tensMath.concatenate_lean(T, &allocator, &concat_tensor_list, {}, &tensor_{s} )
    , .{
        axis,
        try utils.getSanitizedName(node.outputs.items[0].name),
    });
}

inline fn write_constant(writer: std.fs.File.Writer, node: *ReadyNode) !void {
    // https://onnx.ai/onnx/operators/onnx__Constant.html
    // Outputs:
    // - output (heterogeneous) - T: Output tensor containing the same value of the provided tensor.
    // Attributes - only one of these should be specified:
    // - value (TENSOR): The value for the elements of the output tensor.
    // - sparse_value (SPARSE_TENSOR): The value for the elements of the output tensor in sparse format.
    // - value_float (FLOAT): The value for the sole element for the scalar, float32, output tensor.
    // - value_floats (FLOATS): The values for the elements for the 1D, float32, output tensor.
    // - value_int (INT): The value for the sole element for the scalar, int64, output tensor.
    // - value_ints (INTS): The values for the elements for the 1D, int64, output tensor.
    // - value_string (STRING): The value for the sole element for the scalar, UTF-8 string, output tensor.
    // - value_strings (STRINGS): The values for the elements for the 1D, UTF-8 string, output tensor.

    const output_name = try utils.getSanitizedName(node.outputs.items[0].name);

    for (node.nodeProto.attribute) |attr| {
        if (std.mem.eql(u8, attr.name, "value")) {
            // For TENSOR value, the tensor is already initialized during model loading
            // No additional code needed for initialization
            try writer.print(
                \\
                \\    // Constant tensor was already initialized during model loading
                \\    // No additional code needed for tensor_{s}
            , .{output_name});
            return;
        } else if (std.mem.eql(u8, attr.name, "value_float")) {
            if (attr.type != AttributeType.FLOAT) return error.ConstantAttributeTypeMismatch;

            // Create a scalar tensor with a float value
            try writer.print(
                \\
                \\    // Initialize scalar float constant
                \\    tensor_{s} = Tensor(T).initScalar(&allocator, {d}) catch return;
            , .{ output_name, attr.f });
            return;
        } else if (std.mem.eql(u8, attr.name, "value_floats")) {
            if (attr.type != AttributeType.FLOATS) return error.ConstantAttributeTypeMismatch;

            // Create 1D tensor with float values
            try writer.print(
                \\
                \\    // Initialize 1D float array constant
                \\    const data_{s} = [_]T{{
            , .{output_name});

            // Write array elements
            for (attr.floats, 0..) |val, i| {
                if (i > 0) try writer.writeAll(", ");
                try writer.print("{d}", .{val});
            }

            try writer.print(
                \\
                \\    }};
                \\    tensor_{s} = Tensor(T).fromSlice(&allocator, &data_{s}, &[_]usize{{{d}}}) catch return;
            , .{ output_name, output_name, attr.floats.len });
            return;
        } else if (std.mem.eql(u8, attr.name, "value_int")) {
            if (attr.type != AttributeType.INT) return error.ConstantAttributeTypeMismatch;

            // Create a scalar tensor with an int value
            try writer.print(
                \\
                \\    // Initialize scalar int constant
                \\    tensor_{s} = Tensor(T).initScalar(&allocator, @as(T, @floatFromInt({d}))) catch return;
            , .{ output_name, attr.i });
            return;
        } else if (std.mem.eql(u8, attr.name, "value_ints")) {
            if (attr.type != AttributeType.INTS) return error.ConstantAttributeTypeMismatch;

            // Create 1D tensor with int values
            try writer.print(
                \\
                \\    // Initialize 1D int array constant
                \\    const data_{s} = [_]T{{
            , .{output_name});

            // Write array elements
            for (attr.ints, 0..) |val, i| {
                if (i > 0) try writer.writeAll(", ");
                try writer.print("@as(T, @floatFromInt({d}))", .{val});
            }

            try writer.print(
                \\
                \\    }};
                \\    tensor_{s} = Tensor(T).fromSlice(&allocator, &data_{s}, &[_]usize{{{d}}}) catch return;
            , .{ output_name, output_name, attr.ints.len });
            return;
        } else if (std.mem.eql(u8, attr.name, "value_string")) {
            if (attr.type != AttributeType.STRING) return error.ConstantAttributeTypeMismatch;

            // String constants are not directly supported in this numeric tensor library
            try writer.print(
                \\
                \\    // String constants are not directly supported in this numeric tensor library
                \\    // For now, we'll create a placeholder tensor with a single value
                \\    tensor_{s} = Tensor(T).initScalar(&allocator, 0) catch return;
                \\    // The actual string value was: "{s}"
            , .{ output_name, attr.s });
            return;
        } else if (std.mem.eql(u8, attr.name, "value_strings")) {
            if (attr.type != AttributeType.STRINGS) return error.ConstantAttributeTypeMismatch;

            // String array constants are not directly supported in this numeric tensor library
            try writer.print(
                \\
                \\    // String array constants are not directly supported in this numeric tensor library
                \\    // For now, we'll create a placeholder tensor with zeros
                \\    const data_{s} = [_]T{{
            , .{output_name});

            // Create a placeholder array of zeros with the same length
            for (attr.strings, 0..) |_, i| {
                if (i > 0) try writer.writeAll(", ");
                try writer.print("0", .{});
            }

            try writer.print(
                \\
                \\    }};
                \\    tensor_{s} = Tensor(T).fromSlice(&allocator, &data_{s}, &[_]usize{{{d}}}) catch return;
                \\    // Note: This is a placeholder for string values that cannot be directly represented
            , .{ output_name, output_name, attr.strings.len });
            return;
        } else if (std.mem.eql(u8, attr.name, "sparse_value")) {
            // Sparse tensor constants require special handling
            try writer.print(
                \\
                \\    // Sparse tensor constants are not yet fully supported
                \\    // Creating a placeholder tensor for sparse_value
                \\    tensor_{s} = Tensor(T).initScalar(&allocator, 0) catch return;
                \\    std.debug.print("Warning: sparse_value attribute used but not fully supported\\n", .{{}});
            , .{output_name});
            return;
        }
    }

    // If we get here, no valid constant value was found
    try writer.writeAll(
        \\
        \\    return error.ConstantValueNotFound;
    );
}

inline fn write_div(writer: std.fs.File.Writer, node: *ReadyNode) !void {
    // https://onnx.ai/onnx/operators/onnx__Div.html
    // INPUTS:
    //      - A (heterogeneous) - T: First operand.
    //      - B (heterogeneous) - T: Second operand.
    // OUTPUTS:
    //      - C (heterogeneous) - T: Result, has same element type as two inputs.

    //----create tensor_A_string
    var tensor_A_string: []u8 = undefined;
    defer allocator.free(tensor_A_string);

    if (node.inputs.items[0].tag == globals.TensorTag.INITIALIZER) {
        tensor_A_string = try std.mem.concat(allocator, u8, &[_][]const u8{
            "@constCast(&param_lib.tensor_",

            try utils.getSanitizedName(node.inputs.items[0].name),

            ")",
        });
    } else {
        tensor_A_string = try std.mem.concat(allocator, u8, &[_][]const u8{ "&tensor_", try utils.getSanitizedName(node.inputs.items[0].name) });
    }

    //----create tensor_B_string
    var tensor_B_string: []u8 = undefined;
    defer allocator.free(tensor_B_string);
    if (node.inputs.items[1].tag == globals.TensorTag.INITIALIZER) {
        tensor_B_string = try std.mem.concat(allocator, u8, &[_][]const u8{
            "@constCast(&param_lib.tensor_",

            try utils.getSanitizedName(node.inputs.items[1].name),

            ")",
        });
    } else {
        tensor_B_string = try std.mem.concat(allocator, u8, &[_][]const u8{ "&tensor_", try utils.getSanitizedName(node.inputs.items[1].name) });
    }

    _ = try writer.print(
        \\
        \\    tensMath.div_lean(T, {s}, {s}, &tensor_{s})
    , .{
        tensor_A_string, // Input tensor A
        tensor_B_string, // Input tensor B
        try utils.getSanitizedName(node.outputs.items[0].name), // Output tensor C
    });
}

inline fn write_gather(writer: std.fs.File.Writer, node: *ReadyNode) !void {
    // https://onnx.ai/onnx/operators/onnx__Gather.html
    // INPUTS:
    //      - data (heterogeneous) - T: Tensor of rank r >= 1.
    //      - indices (heterogeneous) - tensor(int64): Tensor of int64 indices, of any rank q.
    // OUTPUTS:
    //      - output (heterogeneous) - T: Tensor of rank q + r - 1.
    // ATTRIBUTES:
    //      - axis (int, default is 0): Which axis to gather on. Negative value means counting dimensions from the back.

    var axis: i64 = 0;
    for (node.nodeProto.attribute) |attr| {
        if (std.mem.eql(u8, attr.name, "axis")) {
            if (attr.type == AttributeType.INT) axis = attr.i;
        }
    }

    // Create data tensor string
    var data_tensor_string: []u8 = undefined;
    defer allocator.free(data_tensor_string);
    if (node.inputs.items[0].tag == globals.TensorTag.INITIALIZER) {
        data_tensor_string = try std.mem.concat(allocator, u8, &[_][]const u8{
            "@constCast(&param_lib.tensor_",
            try utils.getSanitizedName(node.inputs.items[0].name),
            ")",
        });
    } else {
        data_tensor_string = try std.mem.concat(allocator, u8, &[_][]const u8{ "&tensor_", try utils.getSanitizedName(node.inputs.items[0].name) });
    }

    // Create indices tensor string
    const indices_name = try utils.getSanitizedName(node.inputs.items[1].name);
    var indices_tensor_string: []u8 = undefined;
    defer allocator.free(indices_tensor_string);
    if (node.inputs.items[1].tag == globals.TensorTag.INITIALIZER) {
        indices_tensor_string = try std.mem.concat(allocator, u8, &[_][]const u8{
            "param_lib.tensor_",
            indices_name,
        });
    } else {
        indices_tensor_string = try std.mem.concat(allocator, u8, &[_][]const u8{
            "tensor_",
            indices_name,
        });
    }

    _ = try writer.print(
        \\    
        \\
        \\    //creating the indices Tensor(usize)
        \\    
        \\    const usize_slice_{s} = utils.sliceToUsizeSlice({s}.data);
        \\    var usize_tensor_{s} = Tensor(usize).fromConstBuffer(&allocator, usize_slice_{s}, {s}.shape);
        \\    defer usize_tensor_{s}.deinit();
        \\    defer allocator.free(usize_slice_{s});
        \\    
    , .{
        indices_name, //usize_slice_
        indices_tensor_string, //tensor_
        indices_name, //usize_tensor_
        indices_name, //usize_slice_
        indices_tensor_string, //tensor_.shape
        indices_name, //usize_tensor_.deinit
        indices_name, //usize_slice_ for free
    });

    _ = try writer.print(
        \\
        \\
        \\    tensMath.gather_lean(
        \\        T, //type
        \\        {s}, //data tensor
        \\        &usize_tensor_{s}, //indices tensor
        \\        {}, //axis
        \\        &tensor_{s}, //output tensor
        \\    )
    , .{
        data_tensor_string, // Input data tensor
        indices_name, // Input indices tensor
        axis, // Selected axis
        try utils.getSanitizedName(node.outputs.items[0].name), // Output tensor
    });
}

inline fn write_gemm(writer: std.fs.File.Writer, node: *ReadyNode) !void {
    // https://onnx.ai/onnx/operators/onnx__Gemm.html
    // INPUTS:
    //      - Input tensor A. The shape of A should be (M, K) if transA is 0, or (K, M) if transA is non-zero.
    //      - Input tensor B. The shape of B should be (K, N) if transB is 0, or (N, K) if transB is non-zero.
    //      - Optional input tensor C. If not specified, the computation is done as if C is a scalar 0. The shape of C should be unidirectional broadcastable to (M, N).
    //OUTPUTS:
    //      - Output tensor of shape (M, N).
    // ATTRIBUTES:
    //      - alpha. FLOAT (default is '1.0'): Scalar multiplier for the product of input tensors A * B.
    //      - beta - FLOAT (default is '1.0'): Scalar multiplier for input tensor C.
    //      - transA - INT (default is '0'): Whether A should be transposed
    //      - transB - INT (default is '0'): Whether B should be transposed

    var alpha: f32 = 1.0;
    var beta: f32 = 1.0;
    var transA: bool = false;
    var transB: bool = false;

    for (node.nodeProto.attribute) |attr| {
        if (std.mem.indexOf(u8, attr.name, "alpha")) |_| {
            if (attr.type == AttributeType.FLOAT) alpha = attr.f else return error.GemmAphaNotFLOAT;
        } else if (std.mem.indexOf(u8, attr.name, "beta")) |_| {
            if (attr.type == AttributeType.FLOAT) beta = attr.f else return error.GemmBetaNotFLOAT;
        } else if (std.mem.indexOf(u8, attr.name, "transA")) |_| {
            if (attr.type == AttributeType.INT) transA = if (attr.i != 0) true else false else return error.GemmTransANotINT;
        } else if (std.mem.indexOf(u8, attr.name, "transB")) |_| {
            if (attr.type == AttributeType.INT) transB = if (attr.i != 0) true else false else return error.GemmTransBNotINT;
        }
    }

    //----create tensor_A_string
    var tensor_A_string: []u8 = undefined;
    defer allocator.free(tensor_A_string);

    if (node.inputs.items[0].tag == globals.TensorTag.INITIALIZER) {
        tensor_A_string = try std.mem.concat(allocator, u8, &[_][]const u8{
            "@constCast(&param_lib.tensor_",
            try utils.getSanitizedName(node.inputs.items[0].name),
            ")",
        });
    } else {
        tensor_A_string = try std.mem.concat(allocator, u8, &[_][]const u8{ "&tensor_", try utils.getSanitizedName(node.inputs.items[0].name) });
    }

    //----create tensor_B_string
    var tensor_B_string: []u8 = undefined;
    defer allocator.free(tensor_B_string);
    if (node.inputs.items[1].tag == globals.TensorTag.INITIALIZER) {
        tensor_B_string = try std.mem.concat(allocator, u8, &[_][]const u8{
            "@constCast(&param_lib.tensor_",
            try utils.getSanitizedName(node.inputs.items[1].name),
            ")",
        });
    } else {
        tensor_B_string = try std.mem.concat(allocator, u8, &[_][]const u8{ "&tensor_", try utils.getSanitizedName(node.inputs.items[1].name) });
    }

    // Input Tensor C is optional! verify the presence
    var tensor_C_string: []u8 = undefined;
    if (node.inputs.items.len == 3) {
        const sanitized_tensor_C = try utils.getSanitizedName(node.inputs.items[2].name);
        tensor_C_string = try std.mem.concat(allocator, u8, &[_][]const u8{
            "@constCast(&",
            if (globals.tensorHashMap.getPtr(node.inputs.items[2].name).?.tag == globals.TensorTag.INITIALIZER) "param_lib." else "",
            "tensor_",
            sanitized_tensor_C,
            ")",
        });
    } else {
        tensor_C_string = try std.mem.concat(allocator, u8, &[_][]const u8{" null"});
    }

    _ = try writer.print(
        \\
        \\
        \\    tensMath.gemm_lean(T, {s}, {s}, {s}, {}, {}, {s}, {s}, &tensor_{s} )
    , .{
        tensor_A_string, // Input tensor A
        tensor_B_string, // Input tensor B
        tensor_C_string,
        alpha,
        beta,
        if (transA) "true" else "false",
        if (transB) "true" else "false",
        try utils.getSanitizedName(node.outputs.items[0].name), // Output
    });
}

inline fn write_matmul(writer: std.fs.File.Writer, node: *ReadyNode) !void {
    // https://onnx.ai/onnx/operators/onnx__MatMul.html
    // INPUTS:
    //      - A (heterogeneous) - T: First operand.
    //      - B (heterogeneous) - T: Second operand.
    // OUTPUTS:
    //      - C (heterogeneous) - T: Result, has same element type as two inputs.

    //----create tensor_A_string
    var tensor_A_string: []u8 = undefined;
    defer allocator.free(tensor_A_string);

    if (node.inputs.items[0].tag == globals.TensorTag.INITIALIZER) {
        tensor_A_string = try std.mem.concat(allocator, u8, &[_][]const u8{
            "@constCast(&param_lib.tensor_",
            try utils.getSanitizedName(node.inputs.items[0].name),
            ")",
        });
    } else {
        tensor_A_string = try std.mem.concat(allocator, u8, &[_][]const u8{ "&tensor_", try utils.getSanitizedName(node.inputs.items[0].name) });
    }

    //----create tensor_B_string
    var tensor_B_string: []u8 = undefined;
    defer allocator.free(tensor_B_string);
    if (node.inputs.items[1].tag == globals.TensorTag.INITIALIZER) {
        tensor_B_string = try std.mem.concat(allocator, u8, &[_][]const u8{
            "@constCast(&param_lib.tensor_",
            try utils.getSanitizedName(node.inputs.items[1].name),
            ")",
        });
    } else {
        tensor_B_string = try std.mem.concat(allocator, u8, &[_][]const u8{ "&tensor_", try utils.getSanitizedName(node.inputs.items[1].name) });
    }
    
<<<<<<< HEAD
    _ = try writer.print(
            \\
            \\    tensMath.mat_mul_lean(T, {s}, {s}, &tensor_{s})
        , .{
            tensor_A_string, // Input tensor A
            tensor_B_string, // Input tensor B
            try utils.getSanitizedName(node.outputs.items[0].name), // Output tensor C
        });
    
    // const b_numdims = node.inputs.items[0].?.shape.len;
    // const b_width_bytes = node.inputs.items[0].?.shape[b_numdims-1] * @sizeOf(node.inputs.items[0].?.);
    //     if (b_width_bytes >= std.atomic.cache_line){ //B is large enough for the new mat mul to work;
    //         _ = try writer.print( 
    //         \\
    //         \\    tensMath.blocked_mat_mul_lean(T, {s}, {s}, &tensor_{s})
    //     , .{
    //         tensor_A_string, // Input tensor A
    //         tensor_B_string, // Input tensor B
    //         try utils.getSanitizedName(node.outputs.items[0].name), // Output tensor C
    //     });} else { //B is not large enough, so we keep the old but improved mat_mul
    //         _ = try writer.print(
    //         \\
    //         \\    tensMath.mat_mul_lean(T, {s}, {s}, &tensor_{s})
    //     , .{
    //         tensor_A_string, // Input tensor A
    //         tensor_B_string, // Input tensor B
    //         try utils.getSanitizedName(node.outputs.items[0].name), // Output tensor C
    //     });}
=======
    //This is cursed, there must be a cleaner impl.
    var tens_data_size: usize = 1;
    for(0..node.inputs.items[0].shape.len)|i|{
        tens_data_size *= @intCast(node.inputs.items[1].shape[i]);
    }
    const b_dims = node.inputs.items[1].shape.len;
    const b_width_bytes: usize = if (node.inputs.items[1].tensorProto.?.raw_data) |b| @divFloor(b.len, tens_data_size) else @intCast(node.inputs.items[1].shape[b_dims-1]);

    if (b_width_bytes >= std.atomic.cache_line){ //B is large enough for the new mat mul to work;
        _ = try writer.print( 
        \\
        \\    tensMath.blocked_mat_mul_lean(T, {s}, {s}, &tensor_{s})
    , .{
        tensor_A_string, // Input tensor A
        tensor_B_string, // Input tensor B
        try utils.getSanitizedName(node.outputs.items[0].name), // Output tensor C
    });} else { //B is not large enough, so we keep the old but improved mat_mul
        _ = try writer.print(
        \\
        \\    tensMath.mat_mul_lean(T, {s}, {s}, &tensor_{s})
    , .{
        tensor_A_string, // Input tensor A
        tensor_B_string, // Input tensor B
        try utils.getSanitizedName(node.outputs.items[0].name), // Output tensor C
    });}
>>>>>>> 8aae3e98
}

inline fn write_maxPool(writer: std.fs.File.Writer, node: *ReadyNode) !void {
    //https://onnx.ai/onnx/operators/onnx__MaxPool.html
    // INPUTS:
    //      - X (heterogeneous) - T: Input data tensor
    // OUTPUTS:
    //      - Y (heterogeneous) - T: Output data tensor from average or max pooling across the input tensor.
    //      - (NOT IMPLEMENTED) Indices (optional, heterogeneous) - I: Indices tensor from max pooling across the input tensor.
    // ATTRIBUTES:
    //      - auto_pad - STRING (default is 'NOTSET'): auto_pad must be either NOTSET, SAME_UPPER, SAME_LOWER or VALID
    //      - ceil_mode - INT (default is '0'): Whether to use ceil or floor (default) to compute the output shape
    //      - dilations - INTS : Dilation value along each spatial axis of filter. If not present, the dilation defaults to 1 along each spatial axis
    //      - kernel_shape - INTS (required) : The size of the kernel along each axis.
    //      - pads - INTS : Padding for the beginning and ending along each spatial axis, it can take any value greater than or equal to 0.
    //      - storage_order - INT (default is '0'): The storage order of the tensor. 0 is row major, and 1 is column major. This attribute is used only to convert an n-tuple index value into a single integer value for producing the second output.
    //      - strides - INTS : Stride along each spatial axis. If not present, the stride defaults to 1 along each spatial axis.

    var auto_pad: []const u8 = "NOTSET";

    var ceil_mode: i64 = 0;

    var dilations: ?[]i64 = null;

    var kernel_shape: ?[]i64 = null; //mandatory

    var pads: ?[]i64 = null;

    var storage_order: i64 = 0;

    var strides: ?[]i64 = null;

    for (node.nodeProto.attribute) |attr| {
        if (std.mem.indexOf(u8, attr.name, "auto_pad")) |_| {
            if (attr.type == AttributeType.STRING) auto_pad = attr.s else return error.MaxPoolAuto_padNotSTRING;
        } else if (std.mem.indexOf(u8, attr.name, "ceil_mode")) |_| {
            if (attr.type == AttributeType.INT) ceil_mode = attr.i else return error.MaxPoolCeil_modeNotINT;
        } else if (std.mem.indexOf(u8, attr.name, "dilations")) |_| {
            if (attr.type == AttributeType.INTS) dilations = attr.ints else return error.MaxPoolDilatationNoINTS;
        } else if (std.mem.indexOf(u8, attr.name, "kernel_shape")) |_| {
            if (attr.type == AttributeType.INTS) kernel_shape = attr.ints else return error.MaxPoolKernelShapeNotINTS;
        } else if (std.mem.indexOf(u8, attr.name, "pads")) |_| {
            if (attr.type == AttributeType.INTS) pads = attr.ints else return error.MaxPoolPadsNotINTS;
        } else if (std.mem.indexOf(u8, attr.name, "storage_order")) |_| {
            if (attr.type == AttributeType.INT) storage_order = attr.i else return error.MaxPoolStorage_orderNotINT;
        } else if (std.mem.indexOf(u8, attr.name, "strides")) |_| {
            if (attr.type == AttributeType.INTS) strides = attr.ints else return error.MaxPoolStridesNotINTS;
        }
    }

    //----create tensor_X_string
    var tensor_X_string: []u8 = undefined;
    defer allocator.free(tensor_X_string);

    if (node.inputs.items[0].tag == globals.TensorTag.INITIALIZER) {
        tensor_X_string = try std.mem.concat(allocator, u8, &[_][]const u8{
            "@constCast(&param_lib.tensor_",
            try utils.getSanitizedName(node.inputs.items[0].name),
            ")",
        });
    } else {
        tensor_X_string = try std.mem.concat(allocator, u8, &[_][]const u8{ "&tensor_", try utils.getSanitizedName(node.inputs.items[0].name) });
    }

    //----create kernel_shape string
    var kernel_shape_string: []const u8 = undefined;
    if (kernel_shape != null) {
        kernel_shape_string = try utils.i64SliceToUsizeArrayString(kernel_shape.?);
    } else {
        return error.Kernel_shapeNotFound;
    }

    //----create strides string
    var strides_string: []const u8 = undefined;
    if (strides != null) {
        strides_string = try utils.i64SliceToUsizeArrayString(strides.?);
    } else {
        return error.StridesNotFound;
    }

    //----create dilations string
    var dilations_string: []const u8 = undefined;
    if (dilations != null) {
        dilations_string = try utils.i64SliceToUsizeArrayString(dilations.?);
    } else {
        dilations_string = try utils.i64SliceToUsizeArrayString(&[_]i64{ 1, 1, 1, 1 }); // TODO: It is hardcoded in 4D, not the most elegant solution
    }

    //----create pads string
    var pads_string: []const u8 = undefined;
    if (pads != null) {
        pads_string = try utils.i64SliceToUsizeArrayString(pads.?);
    } else {
        return error.PadsNotFound;
    }

    _ = try writer.print(
        \\
        \\
        \\    tensMath.onnx_maxpool_lean(
        \\        T,
        \\        {s}, //Input
        \\        &tensor_{s}, //Output
        \\        {s}, //kernel_shape
        \\        {s}, //strides
        \\        {s}, //dilations
        \\        {s}, //pads
        \\        tensMath.AutoPadType.{s}, //auto_pad
        \\    )
    , .{
        tensor_X_string, //Input
        try utils.getSanitizedName(node.outputs.items[0].name), //Output
        kernel_shape_string, //kernel_shape
        strides_string, //strides
        dilations_string, //dilatations
        pads_string, //pads
        auto_pad, //auto_pad
    });
}

inline fn write_mul(writer: std.fs.File.Writer, node: *ReadyNode) !void {
    // https://onnx.ai/onnx/operators/onnx__Mul.html
    // INPUTS:
    //      - A (heterogeneous) - T: First operand.
    //      - B (heterogeneous) - T: Second operand.
    // OUTPUTS:
    //      - C (heterogeneous) - T: Result, has same element type as two inputs.

    //----create tensor_A_string
    var tensor_A_string: []u8 = undefined;
    defer allocator.free(tensor_A_string);
    if (node.inputs.items[0].tag == globals.TensorTag.INITIALIZER) {
        tensor_A_string = try std.mem.concat(allocator, u8, &[_][]const u8{
            "@constCast(&param_lib.tensor_",
            try utils.getSanitizedName(node.inputs.items[0].name),
            ")",
        });
    } else {
        tensor_A_string = try std.mem.concat(allocator, u8, &[_][]const u8{ "&tensor_", try utils.getSanitizedName(node.inputs.items[0].name) });
    }

    //----create tensor_B_string
    var tensor_B_string: []u8 = undefined;
    defer allocator.free(tensor_B_string);
    if (node.inputs.items[1].tag == globals.TensorTag.INITIALIZER) {
        tensor_B_string = try std.mem.concat(allocator, u8, &[_][]const u8{
            "@constCast(&param_lib.tensor_",
            try utils.getSanitizedName(node.inputs.items[1].name),
            ")",
        });
    } else {
        tensor_B_string = try std.mem.concat(allocator, u8, &[_][]const u8{ "&tensor_", try utils.getSanitizedName(node.inputs.items[1].name) });
    }

    _ = try writer.print(
        \\
        \\
        \\    tensMath.mul_lean(T, {s}, {s}, &tensor_{s})
    , .{
        tensor_A_string, // Input tensor A
        tensor_B_string, // Input tensor B
        try utils.getSanitizedName(node.outputs.items[0].name), // Output tensor C
    });
}

inline fn write_reduceMean(writer: std.fs.File.Writer, node: *ReadyNode) !void {
    // https://onnx.ai/onnx/operators/onnx__ReduceMean.html

    var keepdims: bool = true;
    var noop_with_empty_axes: bool = false;

    for (node.nodeProto.attribute) |attr| {
        if (std.mem.eql(u8, attr.name, "keepdims")) {
            if (attr.type == AttributeType.INT) keepdims = attr.i != 0;
        } else if (std.mem.eql(u8, attr.name, "noop_with_empty_axes")) {
            if (attr.type == AttributeType.INT) noop_with_empty_axes = attr.i != 0;
        }
    }

    var axes_str: []const u8 = "null";
    if (node.inputs.items.len > 1) {
        axes_str = try std.fmt.allocPrint(allocator, "&tensor_{s}.data", .{try utils.getSanitizedName(node.inputs.items[1].name)});
    }

    _ = try writer.print(
        \\
        \\
        \\    tensMath.reduce_mean_lean(T, &tensor_{s}, &tensor_{s}, {s}, {s}, {s})
    , .{
        try utils.getSanitizedName(node.inputs.items[0].name),
        try utils.getSanitizedName(node.outputs.items[0].name),
        axes_str,
        if (keepdims) "true" else "false",
        if (noop_with_empty_axes) "true" else "false",
    });
}

inline fn write_ReLU(writer: std.fs.File.Writer, node: *ReadyNode) !void {
    //node.inputs.items[0] -> input
    //node.outputs.items[0] -> output

    //----create tensor_A_string
    var tensor_A_string: []u8 = undefined;
    defer allocator.free(tensor_A_string);
    if (node.inputs.items[0].tag == globals.TensorTag.INITIALIZER) {
        tensor_A_string = try std.mem.concat(allocator, u8, &[_][]const u8{
            "@constCast(&param_lib.tensor_",
            try utils.getSanitizedName(node.inputs.items[0].name),
            ")",
        });
    } else {
        tensor_A_string = try std.mem.concat(allocator, u8, &[_][]const u8{ "&tensor_", try utils.getSanitizedName(node.inputs.items[0].name) });
    }

    _ = try writer.print(
        \\
        \\
        \\    tensMath.ReLU_lean(T, {s}, &tensor_{s})
    , .{
        tensor_A_string,
        try utils.getSanitizedName(node.outputs.items[0].name),
    });
}

inline fn write_reshape(writer: std.fs.File.Writer, node: *ReadyNode) !void {
    // https://onnx.ai/onnx/operators/onnx__Reshape.html
    // INPUTS:
    //      - data (heterogeneous) - T: An input tensor.
    //      - shape (heterogeneous) - tensor(int64): Specified shape for output.
    // OUTPUTS:
    //      - reshaped (heterogeneous) - T: Reshaped data.
    // ATTRIBUTES:
    //      - allowzero - INT (default is '0'): Whether to allow zeros in shape tensor

    var allowzer0: bool = false;
    for (node.nodeProto.attribute) |attr| {
        if (std.mem.indexOf(u8, attr.name, "allowzero")) |_| {
            if (attr.type == AttributeType.INT) allowzer0 = attr.i != 0;
        }
    }

    //input string creation
    var input_string: []u8 = undefined;
    const sanitized_input_name = try utils.getSanitizedName(node.inputs.items[0].name);
    input_string = try std.mem.concat(allocator, u8, &[_][]const u8{
        if (globals.tensorHashMap.getPtr(node.inputs.items[0].name).?.tag == globals.TensorTag.INITIALIZER) "param_lib." else "",
        "tensor_",
        sanitized_input_name,
    });

    //shape string creation
    var input_shape: []u8 = undefined;
    const sanitized_shape_name = try utils.getSanitizedName(node.inputs.items[1].name);
    input_shape = try std.mem.concat(allocator, u8, &[_][]const u8{
        if (globals.tensorHashMap.getPtr(node.inputs.items[1].name).?.tag == globals.TensorTag.INITIALIZER) "param_lib." else "",
        "tensor_",
        sanitized_shape_name,
        ".data",
    });

    _ = try writer.print(
        \\
        \\
        \\    const newShape_tensor_{s}: []usize = utils.sliceToUsizeSlice({s});
        \\    defer allocator.free(newShape_tensor_{s});
    , .{
        try utils.getSanitizedName(node.inputs.items[1].name),
        input_shape,
        try utils.getSanitizedName(node.inputs.items[1].name),
    });

    _ = try writer.print(
        \\
        \\    tensMath.reshape_lean(
        \\        T, //type
        \\        @constCast(&{s}), //Input tensor
        \\        newShape_tensor_{s}, //New shape
        \\        {s}, //allowzero
        \\        &tensor_{s}, //Output tensor
        \\    )
    , .{
        input_string, // Input tensor
        try utils.getSanitizedName(node.inputs.items[1].name), // Input shape tensor
        if (allowzer0) "true" else "false", //allowzer0
        try utils.getSanitizedName(node.outputs.items[0].name), // Output tensor
    });
}

inline fn write_sigmoid(writer: std.fs.File.Writer, node: *ReadyNode) !void {
    //node.inputs.items[0] -> input
    //node.outputs.items[0] -> output

    //----create tensor_A_string
    var tensor_A_string: []u8 = undefined;
    defer allocator.free(tensor_A_string);
    if (node.inputs.items[0].tag == globals.TensorTag.INITIALIZER) {
        tensor_A_string = try std.mem.concat(allocator, u8, &[_][]const u8{
            "@constCast(&param_lib.tensor_",
            try utils.getSanitizedName(node.inputs.items[0].name),
            ")",
        });
    } else {
        tensor_A_string = try std.mem.concat(allocator, u8, &[_][]const u8{ "&tensor_", try utils.getSanitizedName(node.inputs.items[0].name) });
    }

    _ = try writer.print(
        \\
        \\
        \\    tensMath.sigmoid_lean(T, {s}, &tensor_{s})
    , .{
        tensor_A_string,
        try utils.getSanitizedName(node.outputs.items[0].name),
    });
}

inline fn write_slice(writer: std.fs.File.Writer, node: *ReadyNode) !void {
    // https://onnx.ai/onnx/operators/onnx__Slice.html
    // INPUTS:
    //      - input (heterogeneous) - T: Tensor of data to extract slices from.
    //      - starts (heterogeneous) - T1: 1-D tensor of starting indices of corresponding axis in `axes`.
    //      - ends (heterogeneous) - T1: 1-D tensor of ending indices (exclusive) of corresponding axis in `axes`.
    //      - axes (heterogeneous) - T1: 1-D tensor of axes that `starts` and `ends` apply to.
    //      - steps (heterogeneous) - T1: 1-D tensor of slice step of corresponding axis in `axes`.
    // OUTPUTS:
    //      - output (heterogeneous) - T: Sliced data tensor.

    // First, get the sanitized names for all tensors
    const input_name = try utils.getSanitizedName(node.inputs.items[0].name);
    const starts_name = try utils.getSanitizedName(node.inputs.items[1].name);
    const ends_name = try utils.getSanitizedName(node.inputs.items[2].name);
    const output_name = try utils.getSanitizedName(node.outputs.items[0].name);

    // Create input tensor string
    var input_tensor_string: []u8 = undefined;
    defer allocator.free(input_tensor_string);
    if (node.inputs.items[0].tag == globals.TensorTag.INITIALIZER) {
        input_tensor_string = try std.mem.concat(allocator, u8, &[_][]const u8{ "@constCast(&param_lib.tensor_", input_name, ")" });
    } else {
        input_tensor_string = try std.mem.concat(allocator, u8, &[_][]const u8{ "@constCast(&tensor_", input_name, ")" });
    }

    // Create starts tensor string
    var starts_tensor_string: []u8 = undefined;
    defer allocator.free(starts_tensor_string);
    if (node.inputs.items[1].tag == globals.TensorTag.INITIALIZER) {
        starts_tensor_string = try std.mem.concat(allocator, u8, &[_][]const u8{ "param_lib.tensor_", starts_name, ".data" });
    } else {
        starts_tensor_string = try std.mem.concat(allocator, u8, &[_][]const u8{ "&tensor_", starts_name, ".data" });
    }

    // Create ends tensor string
    var ends_tensor_string: []u8 = undefined;
    defer allocator.free(ends_tensor_string);
    if (node.inputs.items[2].tag == globals.TensorTag.INITIALIZER) {
        ends_tensor_string = try std.mem.concat(allocator, u8, &[_][]const u8{ "param_lib.tensor_", ends_name, ".data" });
    } else {
        ends_tensor_string = try std.mem.concat(allocator, u8, &[_][]const u8{ "tensor_", ends_name, ".data" });
    }

    // Handle optional axes and steps inputs
    var axes_str: []const u8 = "null";
    var steps_str: []const u8 = "null";

    if (node.inputs.items.len > 3) {
        const axes_name = try utils.getSanitizedName(node.inputs.items[3].name);
        if (node.inputs.items[3].tag == globals.TensorTag.INITIALIZER) {
            axes_str = try std.fmt.allocPrint(allocator, "param_lib.tensor_{s}.data", .{axes_name});
        } else {
            axes_str = try std.fmt.allocPrint(allocator, "tensor_{s}.data", .{axes_name});
        }
    }

    if (node.inputs.items.len > 4) {
        const steps_name = try utils.getSanitizedName(node.inputs.items[4].name);
        if (node.inputs.items[4].tag == globals.TensorTag.INITIALIZER) {
            steps_str = try std.fmt.allocPrint(allocator, "&param_lib.tensor_{s}.data", .{steps_name});
        } else {
            steps_str = try std.fmt.allocPrint(allocator, "&tensor_{s}.data", .{steps_name});
        }
    }

    _ = try writer.print(
        \\
        \\
        \\    tensMath.slice_onnx_lean(
        \\        T, //type
        \\        {s}, //input tensor
        \\        {s}, //starts
        \\        {s}, //ends
        \\        {s}, //axes
        \\        {s}, //steps
        \\        &tensor_{s}, //output tensor
        \\    )
    , .{
        input_tensor_string,
        starts_tensor_string,
        ends_tensor_string,
        axes_str,
        steps_str,
        output_name,
    });

    if (axes_str.len > 4) allocator.free(axes_str);
    if (steps_str.len > 4) allocator.free(steps_str);
}

inline fn write_softmax(writer: std.fs.File.Writer, node: *ReadyNode) !void {
    //node.inputs.items[0] -> input
    //node.outputs.items[0] -> output

    //----create tensor_A_string
    var tensor_A_string: []u8 = undefined;
    defer allocator.free(tensor_A_string);
    if (node.inputs.items[0].tag == globals.TensorTag.INITIALIZER) {
        tensor_A_string = try std.mem.concat(allocator, u8, &[_][]const u8{
            "@constCast(&param_lib.tensor_",
            try utils.getSanitizedName(node.inputs.items[0].name),
            ")",
        });
    } else {
        tensor_A_string = try std.mem.concat(allocator, u8, &[_][]const u8{ "&tensor_", try utils.getSanitizedName(node.inputs.items[0].name) });
    }

    _ = try writer.print(
        \\
        \\
        \\    tensMath.softmax_lean(T, {s}, &tensor_{s})
    , .{
        tensor_A_string,
        try utils.getSanitizedName(node.outputs.items[0].name),
    });
}

inline fn write_sum(writer: std.fs.File.Writer, node: *ReadyNode) !void {
    // https://onnx.ai/onnx/operators/onnx__Sum.html
    // INPUTS:
    //      - list of tensors
    // OUTPUTS:
    //      - sum (heterogeneous) - T: Output tensor.

    //Writing the tensor list with all the inputs
    _ = try writer.print(
        \\
        \\
        \\    const my_tensor_list = [_]*Tensor(T){{
    , .{});

    for (node.inputs.items, 0..) |tens, idx| {
        if (idx > 0) {
            _ = try writer.print(", ", .{});
        }

        var new_tensor_string: []u8 = undefined;
        const sanitized_tensor_name = try utils.getSanitizedName(tens.name);

        new_tensor_string = try std.mem.concat(allocator, u8, &[_][]const u8{
            if (globals.tensorHashMap.getPtr(tens.name).?.tag == globals.TensorTag.INITIALIZER) "param_lib." else "",
            "tensor_",
            sanitized_tensor_name,
        });

        _ = try writer.print(
            \\{s}
        , .{try utils.getSanitizedName(new_tensor_string)});
    }

    _ = try writer.print("}}", .{});

    _ = try writer.print(
        \\
        \\    tensMath.sum_tensor_list_lean(T, T, &my_tensor_list, &tensor_{s})
    , .{try utils.getSanitizedName(node.outputs.items[0].name)});
}

inline fn write_shape(writer: std.fs.File.Writer, node: *ReadyNode) !void {
    // https://onnx.ai/onnx/operators/onnx__Shape.html
    // INPUTS:
    //      - data (heterogeneous) - T: An input tensor.
    // OUTPUTS:
    //      - shape (heterogeneous) - T1: Shape of the input tensor
    // ATTRIBUTES:
    //      - start - INT: First dimension to take
    //      - end - INT: Last dimension to take

    var start: ?i64 = null;
    var end: ?i64 = null;

    for (node.nodeProto.attribute) |attr| {
        if (std.mem.eql(u8, attr.name, "start")) {
            if (attr.type == AttributeType.INT) start = attr.i;
        } else if (std.mem.eql(u8, attr.name, "end")) {
            if (attr.type == AttributeType.INT) end = attr.i;
        }
    }

    //----create tensor_A_string
    var tensor_A_string: []u8 = undefined;
    defer allocator.free(tensor_A_string);
    if (node.inputs.items[0].tag == globals.TensorTag.INITIALIZER) {
        tensor_A_string = try std.mem.concat(allocator, u8, &[_][]const u8{ "&param_lib.tensor_", try utils.getSanitizedName(node.inputs.items[0].name) });
    } else {
        tensor_A_string = try std.mem.concat(allocator, u8, &[_][]const u8{ "&tensor_", try utils.getSanitizedName(node.inputs.items[0].name) });
    }

    _ = try writer.print(
        \\
        \\    tensMath.shape_onnx_lean(
        \\        T,
        \\        T, //type
        \\        @constCast({s}), //input tensor
        \\        {s}, //start
        \\        {s}, //end
        \\        &tensor_{s}, //output tensor,
        \\    )
    , .{
        tensor_A_string,
        if (start) |s| try std.fmt.allocPrint(allocator, "{}", .{s}) else "null",
        if (end) |e| try std.fmt.allocPrint(allocator, "{}", .{e}) else "null",
        try utils.getSanitizedName(node.outputs.items[0].name),
    });
}

inline fn write_unsqueeze(writer: std.fs.File.Writer, node: *ReadyNode) !void {
    // https://onnx.ai/onnx/operators/onnx__Unsqueeze.html
    // INPUTS:
    //      - data (heterogeneous) - T: Original tensor
    //      - axes (optional) - tensor(int64): List of integers indicating the dimensions to be inserted.
    //        Negative value means counting dimensions from the back.
    // OUTPUTS:
    //      - expanded (heterogeneous) - T: Reshaped tensor with same data as input.
    // ATTRIBUTES (deprecated in opset 13):
    //      - axes - INTS: List of integers indicating the dimensions to be inserted.

    const input_name = try utils.getSanitizedName(node.inputs.items[0].name);
    const output_name = try utils.getSanitizedName(node.outputs.items[0].name);

    // Create input tensor string
    var input_tensor_string: []u8 = undefined;
    defer allocator.free(input_tensor_string);
    if (node.inputs.items[0].tag == globals.TensorTag.INITIALIZER) {
        input_tensor_string = try std.mem.concat(allocator, u8, &[_][]const u8{ "@constCast(&param_lib.tensor_", input_name, ")" });
    } else {
        input_tensor_string = try std.mem.concat(allocator, u8, &[_][]const u8{ "@constCast(&tensor_", input_name, ")" });
    }

    // Determine if axes is provided as an input tensor or as an attribute
    var axes_str: []const u8 = "null";
    var needs_free = false;

    if (node.inputs.items.len > 1) {
        // Axes is provided as an input tensor (opset 13+)
        const axes_tensor_name = try utils.getSanitizedName(node.inputs.items[1].name);
        if (node.inputs.items[1].tag == globals.TensorTag.INITIALIZER) {
            axes_str = try std.fmt.allocPrint(allocator, "@constCast(&param_lib.tensor_{s})", .{axes_tensor_name});
        } else {
            axes_str = try std.fmt.allocPrint(allocator, "&tensor_{s}", .{axes_tensor_name});
        }
        needs_free = true;
    } else {
        // Axes is provided as an attribute (opset < 13)
        for (node.nodeProto.attribute) |attr| {
            if (std.mem.eql(u8, attr.name, "axes")) {
                if (attr.type == AttributeType.INTS) {
                    axes_str = try utils.i64ToI64ArrayString(attr.ints);
                    needs_free = true;
                    break;
                }
            }
        }
    }

    defer if (needs_free) allocator.free(axes_str);

    // Generate code for the unsqueeze operation
    try writer.print(
        \\     
        \\    tensMath.unsqueeze_lean(
        \\        T, //type
        \\        {s}, //input tensor
        \\        {s}, //axes tensor
        \\        &tensor_{s}, //output tensor
        \\    )
    , .{
        input_tensor_string, //input tensor
        axes_str, //axes tensor
        output_name, //output tensor
    });
}

inline fn write_transpose(writer: std.fs.File.Writer, node: *ReadyNode) !void {
    // https://onnx.ai/onnx/operators/onnx__Transpose.html
    // INPUTS:
    //      - data (heterogeneous) - T: An input tensor.
    // OUTPUTS:
    //      - transposed (heterogeneous) - T: Transposed output.
    // ATTRIBUTES:
    //      - perm - INTS: A list of integers. By default, reverse the dimensions,
    //        otherwise permute the axes according to the values given.

    // Get the perm attribute if it exists
    var perm_str: []const u8 = "null";
    for (node.nodeProto.attribute) |attr| {
        if (std.mem.eql(u8, attr.name, "perm")) {
            if (attr.type == AttributeType.INTS) {
                perm_str = try utils.i64SliceToUsizeArrayString(attr.ints);
            }
        }
    }

    //----create tensor_A_string
    var tensor_A_string: []u8 = undefined;
    defer allocator.free(tensor_A_string);
    if (node.inputs.items[0].tag == globals.TensorTag.INITIALIZER) {
        tensor_A_string = try std.mem.concat(allocator, u8, &[_][]const u8{ "&param_lib.tensor_", try utils.getSanitizedName(node.inputs.items[0].name) });
    } else {
        tensor_A_string = try std.mem.concat(allocator, u8, &[_][]const u8{ "&tensor_", try utils.getSanitizedName(node.inputs.items[0].name) });
    }

    _ = try writer.print(
        \\
        \\
        \\    tensMath.transpose_onnx_lean(
        \\        T, //type
        \\        @constCast({s}), //input tensor
        \\        {s}, //perm
        \\        &tensor_{s}, //output tensor
        \\    )
    , .{
        tensor_A_string, // Input tensor
        perm_str, // Permutation array
        try utils.getSanitizedName(node.outputs.items[0].name), // Output tensor
    });
}<|MERGE_RESOLUTION|>--- conflicted
+++ resolved
@@ -831,36 +831,6 @@
         tensor_B_string = try std.mem.concat(allocator, u8, &[_][]const u8{ "&tensor_", try utils.getSanitizedName(node.inputs.items[1].name) });
     }
     
-<<<<<<< HEAD
-    _ = try writer.print(
-            \\
-            \\    tensMath.mat_mul_lean(T, {s}, {s}, &tensor_{s})
-        , .{
-            tensor_A_string, // Input tensor A
-            tensor_B_string, // Input tensor B
-            try utils.getSanitizedName(node.outputs.items[0].name), // Output tensor C
-        });
-    
-    // const b_numdims = node.inputs.items[0].?.shape.len;
-    // const b_width_bytes = node.inputs.items[0].?.shape[b_numdims-1] * @sizeOf(node.inputs.items[0].?.);
-    //     if (b_width_bytes >= std.atomic.cache_line){ //B is large enough for the new mat mul to work;
-    //         _ = try writer.print( 
-    //         \\
-    //         \\    tensMath.blocked_mat_mul_lean(T, {s}, {s}, &tensor_{s})
-    //     , .{
-    //         tensor_A_string, // Input tensor A
-    //         tensor_B_string, // Input tensor B
-    //         try utils.getSanitizedName(node.outputs.items[0].name), // Output tensor C
-    //     });} else { //B is not large enough, so we keep the old but improved mat_mul
-    //         _ = try writer.print(
-    //         \\
-    //         \\    tensMath.mat_mul_lean(T, {s}, {s}, &tensor_{s})
-    //     , .{
-    //         tensor_A_string, // Input tensor A
-    //         tensor_B_string, // Input tensor B
-    //         try utils.getSanitizedName(node.outputs.items[0].name), // Output tensor C
-    //     });}
-=======
     //This is cursed, there must be a cleaner impl.
     var tens_data_size: usize = 1;
     for(0..node.inputs.items[0].shape.len)|i|{
@@ -886,7 +856,6 @@
         tensor_B_string, // Input tensor B
         try utils.getSanitizedName(node.outputs.items[0].name), // Output tensor C
     });}
->>>>>>> 8aae3e98
 }
 
 inline fn write_maxPool(writer: std.fs.File.Writer, node: *ReadyNode) !void {
