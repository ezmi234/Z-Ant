--- conflicted
+++ resolved
@@ -92,13 +92,10 @@
         try write_elu(writer, node);
     } else if (std.mem.eql(u8, node.nodeProto.op_type, "Flatten")) {
         try write_flatten(writer, node);
-<<<<<<< HEAD
+    } else if (std.mem.eql(u8, node.nodeProto.op_type, "Floor")) {
+        try write_floor(writer, node);
     } else if (std.mem.eql(u8, node.nodeProto.op_type, "Squeeze")) {
         try write_squeeze(writer, node);
-=======
-    } else if (std.mem.eql(u8, node.nodeProto.op_type, "Floor")) {
-        try write_floor(writer, node);
->>>>>>> fd385012
     } else if (std.mem.eql(u8, node.nodeProto.op_type, "Gather")) {
         try write_gather(writer, node);
     } else if (std.mem.eql(u8, node.nodeProto.op_type, "Gemm")) {
