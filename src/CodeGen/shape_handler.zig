const std = @import("std");
const os = std.os;

const zant = @import("zant");

const Codegen_log = std.log.scoped(.shape_handler);

const Tensor = zant.core.tensor.Tensor;
const tensorMath = zant.core.tensor.math_standard;
const onnx = zant.onnx;
const ModelOnnx = onnx.ModelProto;
const DataType = onnx.DataType;
const allocator = zant.utils.allocator.allocator;

// --- proto libs
const TensorProto = onnx.TensorProto;
const NodeProto = onnx.NodeProto;
const GraphProto = onnx.GraphProto;
const AttributeType = onnx.AttributeType;

// --- codeGen libs
const ReadyNode = @import("globals.zig").ReadyNode;
const ReadyTensor = @import("globals.zig").ReadyTensor;
const codegen = @import("codegen.zig");
const utils = codegen.utils;
const codegen_options = @import("codegen_options");
const globals = @import("globals.zig");

// ----------------------------------- SHAPE inference -----------------------------------

pub fn compute_output_shape(readyNode: *ReadyNode) !void {
    // Ensure the node has a name for debugging purposes
    if (readyNode.nodeProto.name == null) {
        // Generate a name like "OpType_OutputName"
        const op_type = readyNode.nodeProto.op_type;
        const output_name = readyNode.outputs.items[0].name; // Directly assign since it's not optional
        _ = try std.fmt.allocPrint(allocator, "{s}_{s}", .{ op_type, output_name }); // Keep allocation for potential local use or logging if needed, but don't assign. Free later if stored.
        // Note: This allocated name needs to be managed if the NodeProto lifetime extends beyond this scope.
        // Assuming the global allocator lives long enough or NodeProto is processed quickly.
    }

    if (std.mem.eql(u8, readyNode.nodeProto.op_type, "Add")) {
        //https://onnx.ai/onnx/operators/onnx__Add.html
        try compute_Add_output_shape(readyNode);
    } else if (std.mem.eql(u8, readyNode.nodeProto.op_type, "AveragePool")) {
        try compute_averagePool_output_shape(readyNode);
    } else if (std.mem.eql(u8, readyNode.nodeProto.op_type, "BatchNormalization")) {
        //https://onnx.ai/onnx/operators/onnx__BatchNormalization.html
        try compute_batchNormalization_output_shape(readyNode);
    } else if (std.mem.eql(u8, readyNode.nodeProto.op_type, "Cast")) {
        // https://onnx.ai/onnx/operators/onnx__Cast.html
        try compute_cast_output_shape(readyNode);
    } else if (std.mem.eql(u8, readyNode.nodeProto.op_type, "Ceil")) {
        //https://onnx.ai/onnx/operators/onnx__Ceil.html
        try compute_ceil_output_shape(readyNode);
    } else if (std.mem.eql(u8, readyNode.nodeProto.op_type, "Clip")) {
        //https://onnx.ai/onnx/operators/onnx__Clip.html
        try compute_clip_output_shape(readyNode);
    } else if (std.mem.eql(u8, readyNode.nodeProto.op_type, "Concat")) {
        //https://onnx.ai/onnx/operators/onnx__Concat.html
        try compute_concat_output_shape(readyNode);
    } else if (std.mem.eql(u8, readyNode.nodeProto.op_type, "Constant")) {
        //https://onnx.ai/onnx/operators/onnx__Constant.html
        try compute_constant_output_shape(readyNode);
    } else if (std.mem.eql(u8, readyNode.nodeProto.op_type, "Conv")) {
        //https://onnx.ai/onnx/operators/onnx__Conv.html
        try compute_conv_output_shape(readyNode);
    } else if (std.mem.eql(u8, readyNode.nodeProto.op_type, "ConvInteger")) {
        //https://onnx.ai/onnx/operators/onnx__ConvInteger.html
        try compute_convInteger_output_shape(readyNode);
    } else if (std.mem.eql(u8, readyNode.nodeProto.op_type, "Div")) {
        //https://onnx.ai/onnx/operators/onnx__Div.html
        try compute_Div_output_shape(readyNode);
    } else if (std.mem.eql(u8, readyNode.nodeProto.op_type, "DynamicQuantizeLinear")) {
        // https://onnx.ai/onnx/operators/onnx_aionnx_preview_training__DynamicQuantizeLinear.html
        try compute_dynamicQuantizeLinear_output_shape(readyNode);
    } else if (std.mem.eql(u8, readyNode.nodeProto.op_type, "Elu")) {
        //https://onnx.ai/onnx/operators/onnx__Elu.html
        try compute_elu_output_shape(readyNode);
    } else if (std.mem.eql(u8, readyNode.nodeProto.op_type, "Flatten")) {
        //https://onnx.ai/onnx/operators/onnx__Flatten.html
        try compute_flatten_output_shape(readyNode);
<<<<<<< HEAD
    } else if (std.mem.eql(u8, readyNode.nodeProto.op_type, "Squeeze")) {
        //https://onnx.ai/onnx/operators/onnx__Squeeze.html
        try compute_squeeze_output_shape(readyNode);
=======
    } else if (std.mem.eql(u8, readyNode.nodeProto.op_type, "Floor")) {
        //https://onnx.ai/onnx/operators/onnx__Floor.html
        try compute_floor_output_shape(readyNode);
>>>>>>> fd385012
    } else if (std.mem.eql(u8, readyNode.nodeProto.op_type, "Gather")) {
        try compute_gather_output_shape(readyNode);
    } else if (std.mem.eql(u8, readyNode.nodeProto.op_type, "Gemm")) {
        //https://onnx.ai/onnx/operators/onnx__Gemm.html
        try compute_gemm_output_shape(readyNode);
    } else if (std.mem.eql(u8, readyNode.nodeProto.op_type, "Gelu")) {
        //https://onnx.ai/onnx/operators/onnx__Gelu.html
        try compute_gelu_output_shape(readyNode);
    } else if (std.mem.eql(u8, readyNode.nodeProto.op_type, "LeakyRelu")) {
        try compute_leaky_relu_output_shape(readyNode);
    } else if (std.mem.eql(u8, readyNode.nodeProto.op_type, "LogSoftmax")) {
        try compute_longsoftmax_output_shape(readyNode);
    } else if (std.mem.eql(u8, readyNode.nodeProto.op_type, "MatMul")) {
        try compute_matmul_output_shape(readyNode);
    } else if (std.mem.eql(u8, readyNode.nodeProto.op_type, "MaxPool")) {
        try compute_maxPool_output_shape(readyNode);
    } else if (std.mem.eql(u8, readyNode.nodeProto.op_type, "Mul")) {
        //https://onnx.ai/onnx/operators/onnx__Mul.html
        try compute_mul_output_shape(readyNode);
    } else if (std.mem.eql(u8, readyNode.nodeProto.op_type, "Neg")) {
        //https://onnx.ai/onnx/operators/onnx__Neg.html
        try compute_neg_output_shape(readyNode);
    } else if (std.mem.eql(u8, readyNode.nodeProto.op_type, "OneHot")) {
        //https://onnx.ai/onnx/operators/onnx__OneHot.html
        try compute_oneHot_output_shape(readyNode);
    } else if (std.mem.eql(u8, readyNode.nodeProto.op_type, "Pad")) {
        //https://onnx.ai/onnx/operators/onnx__Pad.html
        try compute_pads_output_shape(readyNode);
    } else if (std.mem.eql(u8, readyNode.nodeProto.op_type, "ReduceMean")) {
        try compute_reducemean_output_shape(readyNode);
    } else if (std.mem.eql(u8, readyNode.nodeProto.op_type, "Relu")) {
        //https://onnx.ai/onnx/operators/onnx__Relu.html
        try compute_ReLU_output_shape(readyNode);
    } else if (std.mem.eql(u8, readyNode.nodeProto.op_type, "Reshape")) {
        // https://onnx.ai/onnx/operators/onnx__Reshape.html
        try compute_reshape_output_shape(readyNode);
    } else if (std.mem.eql(u8, readyNode.nodeProto.op_type, "Resize")) {
        try compute_resize_output_shape(readyNode);
    } else if (std.mem.eql(u8, readyNode.nodeProto.op_type, "Shape")) {
        try compute_shape_output_shape(readyNode);
    } else if (std.mem.eql(u8, readyNode.nodeProto.op_type, "Sigmoid")) {
        try compute_sigmoid_output_shape(readyNode);
    } else if (std.mem.eql(u8, readyNode.nodeProto.op_type, "Softmax")) {
        //https://onnx.ai/onnx/operators/onnx__Softmax.html
        try compute_softmax_output_shape(readyNode);
    } else if (std.mem.eql(u8, readyNode.nodeProto.op_type, "Slice")) {
        try compute_slice_output_shape(readyNode);
    } else if (std.mem.eql(u8, readyNode.nodeProto.op_type, "Split")) {
        //https://onnx.ai/onnx/operators/onnx__Split.html
        try compute_split_output_shape(readyNode);
    } else if (std.mem.eql(u8, readyNode.nodeProto.op_type, "Sqrt")) {
        try compute_sqrt_output_shape(readyNode);
    } else if (std.mem.eql(u8, readyNode.nodeProto.op_type, "Sub")) {
        //https://onnx.ai/onnx/operators/onnx__Sub.html
        try compute_Sub_output_shape(readyNode);
    } else if (std.mem.eql(u8, readyNode.nodeProto.op_type, "Tanh")) {
        try compute_tanh_output_shape(readyNode);
    } else if (std.mem.eql(u8, readyNode.nodeProto.op_type, "Transpose")) {
        try compute_transpose_output_shape(readyNode);
    } else if (std.mem.eql(u8, readyNode.nodeProto.op_type, "Unsqueeze")) {
        try compute_unsqueeze_output_shape(readyNode);
    } else if (std.mem.eql(u8, readyNode.nodeProto.op_type, "Identity")) {
        //https://onnx.ai/onnx/operators/onnx__Identity.html
        try compute_identity_output_shape(readyNode);
    } else if (std.mem.eql(u8, readyNode.nodeProto.op_type, "Mean")) {
        // https://onnx.ai/onnx/operators/onnx__Mean.html
        try compute_mean_output_shape(readyNode);
    } else {
        Codegen_log.warn("\n\n ERROR! output shape computation for {s} is not available in codeGen_math_handler.compute_output_shape() \n\n", .{readyNode.nodeProto.op_type});
        return error.OperationNotSupported;
    }
}

// ---------------- SHAPE COMPUTATION METHODS ----------------
inline fn compute_Add_output_shape(readyNode: *ReadyNode) !void {
    var shape: []const i64 = undefined;

    if (utils.getTensorShape(readyNode.outputs.items[0].name)) |tensorShape| {
        shape = tensorShape;
    } else {
        shape = readyNode.inputs.items[0].?.shape;
    }
    readyNode.outputs.items[0].shape = shape;
}

inline fn compute_batchNormalization_output_shape(readyNode: *ReadyNode) !void {
    var shape: []const i64 = undefined;

    if (utils.getTensorShape(readyNode.outputs.items[0].name)) |tensorShape| {
        shape = tensorShape;
    } else {
        shape = try utils.usizeSliceToI64Slice(try tensorMath.get_batchNormalization_output_shape(try utils.i64SliceToUsizeSlice(readyNode.inputs.items[0].?.shape)));
    }
    readyNode.outputs.items[0].shape = shape;
}

inline fn compute_cast_output_shape(readyNode: *ReadyNode) !void {
    // Cast is an element-wise operation, output shape is identical to input shape
    Codegen_log.info("\n====== compute_cast_output_shape node: {s}======", .{readyNode.nodeProto.name.?});
    var shape: []const i64 = undefined;

    if (utils.getTensorShape(readyNode.outputs.items[0].name)) |tensorShape| {
        shape = tensorShape;
    } else {
        const input_shape = readyNode.inputs.items[0].?.shape;
        Codegen_log.info("\n input_shape: []i64 = {any}", .{input_shape});
        // Cast operation preserves the input shape
        shape = try allocator.dupe(i64, input_shape);
        Codegen_log.info("\n output_shape: []i64 = {any}", .{shape});
    }
    readyNode.outputs.items[0].shape = shape;
}

inline fn compute_Sub_output_shape(readyNode: *ReadyNode) !void {
    var shape: []const i64 = undefined;

    if (utils.getTensorShape(readyNode.outputs.items[0].name)) |tensorShape| {
        shape = tensorShape;
    } else {
        shape = readyNode.inputs.items[0].?.shape;
    }
    readyNode.outputs.items[0].shape = shape;
}

inline fn compute_constant_output_shape(readyNode: *ReadyNode) !void {
    Codegen_log.info("\n====== compute_constant_output_shape node: {s}======", .{readyNode.nodeProto.name.?});

    if (utils.getTensorShape(readyNode.outputs.items[0].name)) |tensorShape| {
        readyNode.outputs.items[0].shape = tensorShape;
        return;
    } else {
        // Check each possible attribute type for the Constant node
        for (readyNode.nodeProto.attribute) |attr| {
            if (std.mem.eql(u8, attr.name, "value")) {
                // Handle tensor value - use existing utility
                const shape = try utils.getConstantTensorDims(readyNode.nodeProto);

                // If the shape is empty (scalar in ONNX), use [1] instead
                if (shape.len == 0) {
                    readyNode.outputs.items[0].shape = try allocator.dupe(i64, &[_]i64{1});
                } else {
                    readyNode.outputs.items[0].shape = shape;
                }

                Codegen_log.info("\n output_shape from tensor: []i64 = {any}", .{readyNode.outputs.items[0].shape});
                return;
            } else if (std.mem.eql(u8, attr.name, "value_float") or std.mem.eql(u8, attr.name, "value_int") or
                std.mem.eql(u8, attr.name, "value_string"))
            {
                // These are scalar values - output shape is [1]
                readyNode.outputs.items[0].shape = try allocator.dupe(i64, &[_]i64{1});
                Codegen_log.info("\n output_shape scalar: []i64 = {any}", .{readyNode.outputs.items[0].shape});
                return;
            } else if (std.mem.eql(u8, attr.name, "value_floats") or std.mem.eql(u8, attr.name, "value_ints")) {
                // These are 1D arrays - shape is [length]
                var length: i64 = 0;
                if (attr.type == AttributeType.FLOATS) {
                    length = @intCast(attr.floats.len);
                } else if (attr.type == AttributeType.INTS) {
                    length = @intCast(attr.ints.len);
                }
                readyNode.outputs.items[0].shape = try allocator.dupe(i64, &[_]i64{length});
                Codegen_log.info("\n output_shape 1D array: []i64 = {any}", .{readyNode.outputs.items[0].shape});
                return;
            } else if (std.mem.eql(u8, attr.name, "value_strings")) {
                // 1D array of strings - shape is [length]
                const length: i64 = @intCast(attr.strings.len);
                readyNode.outputs.items[0].shape = try allocator.dupe(i64, &[_]i64{length});
                Codegen_log.info("\n output_shape string array: []i64 = {any}", .{readyNode.outputs.items[0].shape});
                return;
            } else if (std.mem.eql(u8, attr.name, "sparse_value")) {
                // For sparse tensor, we need to handle it differently
                Codegen_log.warn("\n Warning: Sparse tensor support is limited", .{});

                // Use a placeholder shape for sparse tensors - assuming scalar for now
                readyNode.outputs.items[0].shape = try allocator.dupe(i64, &[_]i64{1});
                Codegen_log.info("\n output_shape from sparse tensor (placeholder): []i64 = {any}", .{readyNode.outputs.items[0].shape});
                return;
            }
        }
    }

    return error.ConstantValueNotFound;
}

inline fn compute_ReLU_output_shape(readyNode: *ReadyNode) !void {
    Codegen_log.info("\n====== compute_ReLU_output_shape node: {s}======", .{readyNode.nodeProto.name.?});
    Codegen_log.info("\n input_shape: []i64 = {any}", .{readyNode.inputs.items[0].?.shape});

    var shape: []const i64 = undefined;
    if (utils.getTensorShape(readyNode.outputs.items[0].name)) |tensorShape| {
        shape = tensorShape;
    } else {
        shape = readyNode.inputs.items[0].?.shape;
    }
    readyNode.outputs.items[0].shape = shape;
}

inline fn compute_reshape_output_shape(readyNode: *ReadyNode) !void {
    Codegen_log.info("\n====== compute_reshape_output_shape node: {s}======", .{readyNode.nodeProto.name orelse "(unnamed)"});
    const input_rt: *globals.ReadyTensor = readyNode.inputs.items[0].?;
    const input_shape_i64 = input_rt.shape;
    Codegen_log.info("\n input_shape: []i64 = {any}", .{input_shape_i64});

    var new_shape_spec: []const isize = undefined; // Use []const isize as required by get_reshape_output_shape
    var shape_spec_found: bool = false;
    var shape_input_needs_free = false; // Flag to track if we allocated new_shape_spec
    var allow_zero: bool = false;

    // 1. Get allowzero attribute (default 0 -> false)
    for (readyNode.nodeProto.attribute) |attr| {
        if (std.mem.eql(u8, attr.name, "allowzero")) {
            if (attr.type == AttributeType.INT and attr.i != 0) {
                allow_zero = true;
            }
            break; // Found allowzero, no need to check other attributes for this
        }
    }
    Codegen_log.debug("\n allowzero: {}", .{allow_zero});

    // 2. Get the target shape spec (new_shape_spec)
    // Try getting shape from the second input tensor first
    if (readyNode.inputs.items.len > 1) {
        const shape_input = readyNode.inputs.items[1].?;
        if (shape_input.tensorProto != null and shape_input.tensorProto.?.int64_data != null) {
            // Shape is in the tensorProto data (preferred)
            new_shape_spec = shape_input.tensorProto.?.int64_data.?;
            shape_spec_found = true;
            Codegen_log.debug("\n new shape spec from input tensorProto: []i64 = {any}", .{new_shape_spec});
        } else if (shape_input.tensorProto != null and shape_input.tensorProto.?.int64_data == null) {
            const proto = shape_input.tensorProto.?;
            // Check data type - Reshape requires INT64 shape
            if (proto.data_type != .INT64) {
                Codegen_log.warn("ERROR: Reshape shape input tensorProto has incorrect data type: {any}. Expected INT64.", .{proto.data_type});
                return error.InvalidShapeDataType;
            }

            // Try reading from raw_data if int64_data is null
            if (proto.raw_data) |raw| {
                Codegen_log.debug("\n Shape input tensorProto has raw_data ({} bytes), attempting to parse as i64...", .{raw.len});
                // Call a new utility function to parse raw_data
                const parsed_shape = utils.parseI64RawData(raw) catch |err| {
                    Codegen_log.warn("\n ERROR: Failed to parse raw_data for shape tensor: {any}", .{err});
                    return error.RawDataParseFailed; // Or specific error from parsing
                };
                // Important: parsed_shape is allocated by the util func and needs freeing later.
                // Convert []i64 to []const isize for new_shape_spec
                var temp_shape_spec = try allocator.alloc(isize, parsed_shape.len);
                for (parsed_shape, 0..) |dim, i| {
                    temp_shape_spec[i] = dim;
                }
                new_shape_spec = temp_shape_spec; // Assign the parsed shape
                shape_spec_found = true;
                shape_input_needs_free = true; // Mark that we allocated this spec
                Codegen_log.debug("\n new shape spec parsed from raw_data: []isize = {any}", .{new_shape_spec});
                // We also need to free the intermediate parsed_shape ([]i64)
                defer allocator.free(parsed_shape);
            } else {
                // Data type is INT64, but int64_data is null and raw_data is null/empty.
                Codegen_log.warn("ERROR: Reshape shape input tensorProto is INT64 but contains no int64_data or raw_data.", .{});
                return error.ShapeDataMissing;
            }
        } else {
            // If tensorProto is null, this input doesn't directly provide the shape data.
            // shape_spec_found remains false, attributes will be checked.
            Codegen_log.debug("\n Shape input tensorProto is null, will check attributes.", .{});
        }
    } else {
        // If no second input, try getting shape from the 'shape' attribute
        // shape_spec_found remains false, attributes will be checked.
        Codegen_log.debug("\n No second input for shape, will check attributes.", .{});
    }

    // If new_shape_spec is still null after checking input, check attributes
    if (!shape_spec_found) {
        var shape_attr: ?[]const i64 = null;
        for (readyNode.nodeProto.attribute) |attr| {
            if (std.mem.eql(u8, attr.name, "shape")) {
                if (attr.type == AttributeType.INTS) {
                    shape_attr = attr.ints;
                    break;
                } else {
                    Codegen_log.warn("ERROR: Reshape 'shape' attribute has unexpected type {}", .{attr.type});
                    return error.InvalidAttributeType;
                }
            }
        }

        if (shape_attr) |sa| {
            var temp_shape_spec = try allocator.alloc(isize, sa.len);
            for (sa, 0..) |dim, i| {
                temp_shape_spec[i] = dim;
            }
            new_shape_spec = temp_shape_spec;
            shape_input_needs_free = true; // Mark that we allocated this
            shape_spec_found = true;
            Codegen_log.debug("\n new shape spec from attribute: []isize = {any}", .{new_shape_spec});
        } else {
            Codegen_log.warn("ERROR: Reshape requires a shape input (tensor or attribute), but none was found.", .{});
            return error.ShapeNotFound;
        }
    } else {
        // Ensure cleanup if we allocated the shape spec FROM THE INPUT PATH
        // The defer covers the attribute path if allocation happens there.
        // NOTE: This defer placement might be tricky. Consider simplifying allocation management.
        defer if (shape_input_needs_free) allocator.free(new_shape_spec);
    }

    // If after all checks, shape_spec is still not found, something went wrong.
    if (!shape_spec_found) {
        Codegen_log.debug("Critical Error: Shape spec was not found after checking inputs and attributes.", .{});
        return error.ShapeNotFound;
    }

    // 3. Convert input shape to usize
    const input_shape_usize = try utils.i64SliceToUsizeSlice(input_shape_i64);
    defer allocator.free(input_shape_usize);
    Codegen_log.info("\n input_shape_usize: []usize = {any}", .{input_shape_usize});

    // 4. Call the new shape calculation function
    const output_shape_usize = try tensorMath.get_reshape_output_shape(input_shape_usize, new_shape_spec, allow_zero);
    defer allocator.free(output_shape_usize); // Free the result from get_reshape_output_shape
    Codegen_log.info("\n calculated output_shape_usize: []usize = {any}", .{output_shape_usize});

    // 5. Convert result back to i64
    Codegen_log.debug("\n >>> DEBUG: output_shape_usize before conversion: {any}\n", .{output_shape_usize});
    const output_shape_i64 = try utils.usizeSliceToI64Slice(output_shape_usize);
    // NOTE: utils.usizeSliceToI64Slice allocates, so the caller (or ReadyNode deinit) should free it.

    // 6. Assign the final shape
    readyNode.outputs.items[0].shape = output_shape_i64;
    Codegen_log.info("\n final output_shape: []i64 = {any}", .{readyNode.outputs.items[0].shape});
}

inline fn compute_softmax_output_shape(readyNode: *ReadyNode) !void {
    Codegen_log.info("\n====== compute_softmax_output_shape node: {s}======", .{readyNode.nodeProto.name.?});
    Codegen_log.info("\n input_shape: []i64 = {any}", .{readyNode.inputs.items[0].?.shape});
    var shape: []const i64 = undefined;

    if (utils.getTensorShape(readyNode.outputs.items[0].name)) |tensorShape| {
        shape = tensorShape;
    } else {
        shape = readyNode.inputs.items[0].?.shape;
    }
    readyNode.outputs.items[0].shape = shape;
}

inline fn compute_gemm_output_shape(readyNode: *ReadyNode) !void {
    Codegen_log.info("\n====== compute_gemm_output_shape node: {s}======", .{readyNode.nodeProto.name.?});
    Codegen_log.info("\n input_shape: []i64 = {any}", .{readyNode.inputs.items[0].?.shape});
    Codegen_log.debug("\n weight_shape: []i64 = {any}", .{readyNode.inputs.items[1].?.shape});
    Codegen_log.debug("\n bias_shape: []i64 = {any}", .{readyNode.inputs.items[2].?.shape});
    var shape: []const i64 = undefined;

    if (utils.getTensorShape(readyNode.outputs.items[0].name)) |tensorShape| {
        shape = tensorShape;
    } else {
        shape = readyNode.inputs.items[2].?.shape;
    }

    readyNode.outputs.items[0].shape = shape;
}

inline fn compute_oneHot_output_shape(readyNode: *ReadyNode) !void {
    std.debug.print("\n====== compute_oneHot_output_shape node: {s} ======\n", .{readyNode.nodeProto.name orelse "(unnamed)"});

    var shape: []const i64 = undefined;

    if (utils.getTensorShape(readyNode.outputs.items[0].name)) |tensorShape| {
        shape = tensorShape;
    } else {
        // Verifica che ci siano esattamente 3 input: indices, depth, values
        if (readyNode.inputs.items.len != 3) {
            std.debug.print("\n ERROR: OneHot expects exactly 3 inputs, got {d}\n", .{readyNode.inputs.items.len});
            return error.InvalidNumberOfInputs;
        }

        const indices = readyNode.inputs.items[0].?;
        const depth_tensor = readyNode.inputs.items[1].?;
        const values = readyNode.inputs.items[2].?;

        std.debug.print("\n indices_shape: []i64 = {any}", .{indices.shape});
        std.debug.print("\n depth_shape: []i64 = {any}", .{depth_tensor.shape});
        std.debug.print("\n values_shape: []i64 = {any}", .{values.shape});

        // Verifica che depth sia uno scalare (forma [] o [1])
        const depth_shape_i64 = depth_tensor.shape;
        const effective_depth_shape_i64 = if (depth_shape_i64.len == 0) &[_]i64{1} else depth_shape_i64;
        if (effective_depth_shape_i64.len > 1 or effective_depth_shape_i64[0] != 1) {
            std.debug.print("\n ERROR: depth must be a scalar, got shape {any}\n", .{effective_depth_shape_i64});
            return error.InvalidDepthShape;
        }

        // Verifica che values abbia forma [2]
        const values_shape_i64 = values.shape;
        const effective_values_shape_i64 = if (values_shape_i64.len == 0) &[_]i64{1} else values_shape_i64;
        if (effective_values_shape_i64.len != 1 or effective_values_shape_i64[0] != 2) {
            std.debug.print("\n ERROR: values must have shape [2], got shape {any}\n", .{effective_values_shape_i64});
            return error.InvalidValuesShape;
        }

        // Estrai il valore di depth
        var depth: i64 = undefined;
        if (depth_tensor.tensorProto != null and depth_tensor.tensorProto.?.int64_data != null) {
            depth = depth_tensor.tensorProto.?.int64_data.?[0];
        } else if (depth_tensor.tensorProto != null and depth_tensor.tensorProto.?.raw_data != null) {
            const raw = depth_tensor.tensorProto.?.raw_data.?;
            if (raw.len < @sizeOf(i64)) {
                std.debug.print("\n ERROR: depth raw_data is too small to contain an i64\n", .{});
                return error.InvalidDepthData;
            }
            depth = std.mem.readInt(i64, raw[0..@sizeOf(i64)], .little);
        } else {
            std.debug.print("\n ERROR: depth tensorProto is missing valid data\n", .{});
            return error.DepthDataMissing;
        }

        // Verifica che depth sia positivo
        if (depth <= 0) {
            std.debug.print("\n ERROR: depth must be positive, got {d}\n", .{depth});
            return error.InvalidDepthValue;
        }

        // Estrai l'attributo axis (default: -1)
        var axis: i64 = -1;
        for (readyNode.nodeProto.attribute) |attr| {
            if (std.mem.eql(u8, attr.name, "axis")) {
                if (attr.type != AttributeType.INT) {
                    std.debug.print("\n ERROR: axis attribute must be INT, got type {any}\n", .{attr.type});
                    return error.InvalidAttributeType;
                }
                axis = attr.i;
                break;
            }
        }

        const indices_shape_i64 = indices.shape;
        const indices_shape_usize = try utils.i64SliceToUsizeSlice(indices_shape_i64);
        defer allocator.free(indices_shape_usize);

        const output_shape_usize = try tensorMath.get_oneHot_output_shape(indices_shape_usize, depth, axis);
        defer allocator.free(output_shape_usize);

        shape = try utils.usizeSliceToI64Slice(output_shape_usize);
    }

    readyNode.outputs.items[0].shape = shape;
    std.debug.print("\n output_shape: []i64 = {any}", .{readyNode.outputs.items[0].shape});
}

inline fn compute_mul_output_shape(readyNode: *ReadyNode) !void {
    Codegen_log.info("\n====== compute_mul_output_shape node: {s} ======\n", .{readyNode.nodeProto.name.?});

    var shape: []const i64 = undefined;

    if (utils.getTensorShape(readyNode.outputs.items[0].name)) |tensorShape| {
        shape = tensorShape;
    } else {
        const input_a = readyNode.inputs.items[0];
        const input_b = readyNode.inputs.items[1];

        Codegen_log.info("\n input_a_shape: []i64 = {any}", .{input_a.?.shape});
        Codegen_log.info("\n input_b_shape: []i64 = {any}", .{input_b.?.shape});

        const shape_a_i64 = input_a.?.shape;
        const shape_b_i64 = input_b.?.shape;

        // Handle empty shapes by treating them as {1} for broadcasting calculation
        const effective_shape_a_i64 = if (shape_a_i64.len == 0) &[_]i64{1} else shape_a_i64;
        const effective_shape_b_i64 = if (shape_b_i64.len == 0) &[_]i64{1} else shape_b_i64;

        // Convert effective shapes to usize
        const shape_a_usize = try utils.i64SliceToUsizeSlice(effective_shape_a_i64);
        const shape_b_usize = try utils.i64SliceToUsizeSlice(effective_shape_b_i64);

        // Use TensorMath to compute the output shape using effective shapes
        const output_shape_usize = try tensorMath.get_mul_output_shape(shape_a_usize, shape_b_usize);

        // Defer freeing the intermediate usize slices *after* they've been used
        if (shape_a_i64.len != 0) {
            defer allocator.free(shape_a_usize);
        }
        if (shape_b_i64.len != 0) {
            defer allocator.free(shape_b_usize);
        }
        // Defer freeing the result from get_mul_output_shape *after* it has been used for conversion
        defer allocator.free(output_shape_usize);

        // Convert the result back to i64
        shape = try utils.usizeSliceToI64Slice(output_shape_usize);
        // Note: The memory for 'shape' is now owned by the caller/ReadyNode management
    }

    readyNode.outputs.items[0].shape = shape;
    Codegen_log.info("\n output_shape: []i64 = {any}", .{readyNode.outputs.items[0].shape});
}

inline fn compute_conv_output_shape(readyNode: *ReadyNode) !void {
    Codegen_log.info("\n====== compute_conv_output_shape node: {s}======", .{readyNode.nodeProto.name.?});
    var shape: []const i64 = undefined;

    if (utils.getTensorShape(readyNode.outputs.items[0].name)) |tensorShape| {
        shape = tensorShape;
    } else {
        const input_shape: []const i64 = readyNode.inputs.items[0].?.shape;
        const kernel_shape: []const i64 = readyNode.inputs.items[1].?.shape;

        var stride: ?[]i64 = null;
        var dilation: ?[]i64 = null;
        var auto_pad: []const u8 = "NOTSET";
        var pads: ?[]i64 = null;
        for (readyNode.nodeProto.attribute) |attr| {
            if (std.mem.eql(u8, attr.name, "strides")) {
                if (attr.type == AttributeType.INTS) stride = attr.ints;
            } else if (std.mem.eql(u8, attr.name, "dilations")) {
                if (attr.type == AttributeType.INTS) dilation = attr.ints;
            } else if (std.mem.eql(u8, attr.name, "auto_pad")) {
                if (attr.type == AttributeType.STRING) auto_pad = attr.s;
            }
            if (std.mem.eql(u8, attr.name, "pads")) {
                if (attr.type == AttributeType.INTS) pads = attr.ints;
            }
        }

        if (stride == null) return error.StridesNotFound;
        if (dilation == null) return error.DilationsNotFound;

        Codegen_log.info("\n input_shape: []i64 = {any}", .{input_shape});
        Codegen_log.debug("\n kernel_shape: []i64 = {any}", .{kernel_shape});
        Codegen_log.debug("\n stride: []i64 = {any}", .{stride.?});
        //Codegen_log.debug("\n pads: []i64 = {any}", .{pads.?});
        shape = try utils.usizeSliceToI64Slice(
            @constCast(
                &try tensorMath.get_convolution_output_shape(
                    try utils.i64SliceToUsizeSlice(input_shape),
                    try utils.i64SliceToUsizeSlice(kernel_shape),
                    try utils.i64SliceToUsizeSlice(stride.?),
                    if (pads != null) try utils.i64SliceToUsizeSlice(pads.?) else null,
                    try utils.i64SliceToUsizeSlice(dilation.?),
                    auto_pad,
                ),
            ),
        );
    }
    readyNode.outputs.items[0].shape = shape;
    Codegen_log.info("\n output_shape: []i64 = {any}", .{readyNode.outputs.items[0].shape});
}

inline fn compute_maxPool_output_shape(readyNode: *ReadyNode) !void {
    Codegen_log.info("\n====== compute_maxPool_output_shape node: {s}======", .{readyNode.nodeProto.name.?});
    const input_shape: []const i64 = readyNode.inputs.items[0].?.shape;
    var shape: []const i64 = undefined;

    if (utils.getTensorShape(readyNode.outputs.items[0].name)) |tensorShape| {
        shape = tensorShape;
    } else {
        var kernel_shape: ?[]i64 = null;
        var stride: ?[]i64 = null;

        for (readyNode.nodeProto.attribute) |attr| {
            if (std.mem.eql(u8, attr.name, "kernel_shape")) {
                if (attr.type == AttributeType.INTS) kernel_shape = attr.ints;
            } else if (std.mem.eql(u8, attr.name, "strides")) {
                if (attr.type == AttributeType.INTS) stride = attr.ints;
            }
        }

        if (kernel_shape == null) return error.KernelShapeNotFound;
        if (stride == null) return error.StridesNotFound;

        Codegen_log.info("\n input_shape: []i64 = {any}", .{input_shape});
        Codegen_log.debug("\n kernel_shape: []i64 = {any}", .{kernel_shape.?});
        Codegen_log.debug("\n stride: []i64 = {any}", .{stride.?});

        const kernel_2d = [2]usize{ @intCast(kernel_shape.?[0]), @intCast(kernel_shape.?[1]) };
        const stride_2d = [2]usize{ @intCast(stride.?[0]), @intCast(stride.?[1]) };

        shape = try utils.usizeSliceToI64Slice(
            @constCast(
                &try tensorMath.get_pooling_output_shape(
                    try utils.i64SliceToUsizeSlice(input_shape),
                    kernel_2d,
                    stride_2d,
                ),
            ),
        );
    }
    readyNode.outputs.items[0].shape = shape;
    Codegen_log.info("\n output_shape: []i64 = {any}", .{readyNode.outputs.items[0].shape});
}

inline fn compute_averagePool_output_shape(readyNode: *ReadyNode) !void {
    // https://onnx.ai/onnx/operators/onnx__AveragePool.html
    // Computes the output shape for an AveragePool node based on input shape and attributes.
    const input_shape: []const i64 = readyNode.inputs.items[0].?.shape;
    var output_shape: []const i64 = undefined;

    if (utils.getTensorShape(readyNode.outputs.items[0].name)) |tensorShape| {
        output_shape = tensorShape;
    } else {
        var kernel_shape: ?[]i64 = null;
        var stride: ?[]i64 = null;
        var dilation: ?[]i64 = null;
        var auto_pad: []const u8 = "NOTSET";
        var pads: ?[]i64 = null;
        var ceil_mode: bool = false;
        var count_include_pad: bool = false;

        // Extract attributes from node
        for (readyNode.nodeProto.attribute) |attr| {
            if (std.mem.eql(u8, attr.name, "kernel_shape")) {
                if (attr.type == AttributeType.INTS) kernel_shape = attr.ints;
            } else if (std.mem.eql(u8, attr.name, "strides")) {
                if (attr.type == AttributeType.INTS) stride = attr.ints;
            } else if (std.mem.eql(u8, attr.name, "dilations")) {
                if (attr.type == AttributeType.INTS) dilation = attr.ints;
            } else if (std.mem.eql(u8, attr.name, "auto_pad")) {
                if (attr.type == AttributeType.STRING) auto_pad = attr.s;
            } else if (std.mem.eql(u8, attr.name, "pads")) {
                if (attr.type == AttributeType.INTS) pads = attr.ints;
            } else if (std.mem.eql(u8, attr.name, "ceil_mode")) {
                if (attr.type == AttributeType.INT) ceil_mode = attr.i != 0;
            } else if (std.mem.eql(u8, attr.name, "count_include_pad")) {
                if (attr.type == AttributeType.INT) count_include_pad = attr.i != 0;
            }
        }

        // Check mandatory attributes
        if (kernel_shape == null) return error.KernelShapeNotFound;
        if (stride == null) return error.StridesNotFound;

        // Create proper allocated slices for default values
        var default_stride: []i64 = undefined;
        var default_dilation: []i64 = undefined;
        var default_pads: []i64 = undefined;
        var should_free_stride = false;
        var should_free_dilation = false;
        var should_free_pads = false;

        if (stride == null) {
            default_stride = try allocator.alloc(i64, 2);
            default_stride[0] = 1;
            default_stride[1] = 1;
            stride = default_stride;
            should_free_stride = true;
        }

        if (dilation == null) {
            default_dilation = try allocator.alloc(i64, 2);
            default_dilation[0] = 1;
            default_dilation[1] = 1;
            dilation = default_dilation;
            should_free_dilation = true;
        }

        if (pads == null) {
            default_pads = try allocator.alloc(i64, 4);
            @memset(default_pads, 0);
            pads = default_pads;
            should_free_pads = true;
        }

        defer {
            if (should_free_stride) allocator.free(default_stride);
            if (should_free_dilation) allocator.free(default_dilation);
            if (should_free_pads) allocator.free(default_pads);
        }

        // Convert AutoPadType from string
        var auto_pad_type: tensorMath.AutoPadType = .NOTSET;
        if (std.mem.eql(u8, auto_pad, "VALID")) {
            auto_pad_type = .VALID;
        } else if (std.mem.eql(u8, auto_pad, "SAME_UPPER")) {
            auto_pad_type = .SAME_UPPER;
        } else if (std.mem.eql(u8, auto_pad, "SAME_LOWER")) {
            auto_pad_type = .SAME_LOWER;
        }

        // Convert parameters to usize
        const usize_input_shape = try utils.i64SliceToUsizeSlice(input_shape);
        defer allocator.free(usize_input_shape);

        const usize_kernel_shape = try utils.i64SliceToUsizeSlice(kernel_shape.?);
        defer allocator.free(usize_kernel_shape);

        const usize_stride = try utils.i64SliceToUsizeSlice(stride.?);
        defer allocator.free(usize_stride);

        const usize_dilation = try utils.i64SliceToUsizeSlice(dilation.?);
        defer allocator.free(usize_dilation);

        const usize_pads = try utils.i64SliceToUsizeSlice(pads.?);
        defer allocator.free(usize_pads);

        // Call the AveragePool shape function
        output_shape = try utils.usizeSliceToI64Slice(@constCast(try tensorMath.get_onnx_averagepool_output_shape(usize_input_shape, usize_kernel_shape, usize_stride, usize_dilation, usize_pads, auto_pad_type, ceil_mode)));
    }
    // Assign the output shape to the node
    readyNode.outputs.items[0].shape = output_shape;
    // Codegen_log.debug("\n output_shape: []i64 = {any}", .{readyNode.outputs.items[0].shape});
}

inline fn compute_reducemean_output_shape(readyNode: *ReadyNode) !void {
    Codegen_log.info("\n====== compute_reducemean_output_shape node: {s}======", .{readyNode.nodeProto.name.?});
    var shape: []const i64 = undefined;
    if (utils.getTensorShape(readyNode.outputs.items[0].name)) |tensorShape| {
        shape = tensorShape;
    } else {
        const input_shape = try utils.i64SliceToUsizeSlice(readyNode.inputs.items[0].?.shape);
        defer allocator.free(input_shape);

        // Get attributes
        var keepdims: bool = true;
        var noop_with_empty_axes: bool = false;

        for (readyNode.nodeProto.attribute) |attr| {
            if (std.mem.eql(u8, attr.name, "keepdims")) {
                if (attr.type == AttributeType.INT) keepdims = attr.i != 0;
            } else if (std.mem.eql(u8, attr.name, "noop_with_empty_axes")) {
                if (attr.type == AttributeType.INT) noop_with_empty_axes = attr.i != 0;
            }
        }

        // Get axes from second input if it exists
        var axes: ?[]const i64 = null;
        if (readyNode.inputs.items.len > 1 and
            readyNode.inputs.items[1].?.tensorProto != null and
            readyNode.inputs.items[1].?.tensorProto.?.int64_data != null)
        {
            axes = readyNode.inputs.items[1].?.tensorProto.?.int64_data.?;
        }

        Codegen_log.info("\n input_shape: []usize = {any}", .{input_shape});
        Codegen_log.debug("\n axes: ?[]i64 = {any}", .{axes});
        Codegen_log.debug("\n keepdims: {}", .{keepdims});
        Codegen_log.debug("\n noop_with_empty_axes: {}", .{noop_with_empty_axes});

        const output_shape = try tensorMath.get_reduce_mean_output_shape(input_shape, axes, keepdims, noop_with_empty_axes);
        defer allocator.free(output_shape);

        shape = try utils.usizeSliceToI64Slice(output_shape);
        Codegen_log.info("\n output_shape: []i64 = {any}", .{readyNode.outputs.items[0].shape});
    }
    readyNode.outputs.items[0].shape = shape;
}
inline fn compute_slice_output_shape(readyNode: *ReadyNode) !void {
    Codegen_log.info("\n====== compute_slice_output_shape node: {s}======", .{readyNode.nodeProto.name.?});
    var shape: []const i64 = undefined;

    if (utils.getTensorShape(readyNode.outputs.items[0].name)) |tensorShape| {
        shape = tensorShape;
    } else {
        const input_shape = readyNode.inputs.items[0].?.shape;
        const starts = readyNode.inputs.items[1].?.tensorProto.?.int64_data.?;
        const ends = readyNode.inputs.items[2].?.tensorProto.?.int64_data.?;

        var axes: ?[]i64 = null;
        var steps: ?[]i64 = null;

        // Get axes if provided (input 3)
        if (readyNode.inputs.items.len > 3) {
            axes = readyNode.inputs.items[3].?.tensorProto.?.int64_data.?;
        }

        // Get steps if provided (input 4)
        if (readyNode.inputs.items.len > 4) {
            steps = readyNode.inputs.items[4].?.tensorProto.?.int64_data.?;
        }

        Codegen_log.info("\n input_shape: []i64 = {any}", .{input_shape});
        Codegen_log.debug("\n starts: []i64 = {any}", .{starts});
        Codegen_log.debug("\n ends: []i64 = {any}", .{ends});
        Codegen_log.debug("\n axes: []i64 = {any}", .{axes});
        Codegen_log.debug("\n steps: []i64 = {any}", .{steps});

        shape = try utils.usizeSliceToI64Slice(try tensorMath.get_slice_output_shape(
            try utils.i64SliceToUsizeSlice(input_shape),
            starts,
            ends,
            axes,
            steps,
        ));
    }

    readyNode.outputs.items[0].shape = shape;
    Codegen_log.info("\n output_shape: []i64 = {any}", .{readyNode.outputs.items[0].shape});
}

inline fn compute_shape_output_shape(readyNode: *ReadyNode) !void {
    Codegen_log.info("\n====== compute_shape_output_shape node: {s}======", .{readyNode.nodeProto.name.?});
    var shape: []const i64 = undefined;

    if (utils.getTensorShape(readyNode.outputs.items[0].name)) |tensorShape| {
        shape = tensorShape;
    } else {
        const input_shape = readyNode.inputs.items[0].?.shape;

        // Get start and end attributes if they exist
        var start: ?i64 = null;
        var end: ?i64 = null;

        for (readyNode.nodeProto.attribute) |attr| {
            if (std.mem.eql(u8, attr.name, "start")) {
                if (attr.type == AttributeType.INT) start = attr.i;
            } else if (std.mem.eql(u8, attr.name, "end")) {
                if (attr.type == AttributeType.INT) end = attr.i;
            }
        }
        // Calculate output size
        shape = try utils.usizeSliceToI64Slice(try tensorMath.get_shape_output_shape(try utils.i64SliceToUsizeSlice(input_shape), start, end));
    }

    // Shape operator always outputs a 1D tensor }
    readyNode.outputs.items[0].shape = shape;
    Codegen_log.info("\n output_shape: []i64 = {any}", .{readyNode.outputs.items[0].shape});
}

inline fn compute_gather_output_shape(readyNode: *ReadyNode) !void {
    Codegen_log.info("\n====== compute_gather_output_shape node: {s}======", .{readyNode.nodeProto.name.?});
    var shape: []const i64 = undefined;

    if (utils.getTensorShape(readyNode.outputs.items[0].name)) |tensorShape| {
        shape = tensorShape;
    } else {
        const data_shape = readyNode.inputs.items[0].?.shape;
        const indices_shape = readyNode.inputs.items[1].?.shape;

        // Get axis attribute, default is 0
        var axis: i64 = 0;
        for (readyNode.nodeProto.attribute) |attr| {
            if (std.mem.eql(u8, attr.name, "axis")) {
                if (attr.type == AttributeType.INT) axis = attr.i;
            }
        }

        // Handle negative axis
        if (axis < 0) {
            axis += @as(i64, @intCast(data_shape.len));
        }

        Codegen_log.debug("\n data_shape: []i64 = {any}", .{data_shape});
        Codegen_log.debug("\n indices_shape: []i64 = {any}", .{indices_shape});
        Codegen_log.debug("\n axis: {}", .{axis});

        // Calculate output shape:
        shape = try utils.usizeSliceToI64Slice(try tensorMath.get_gather_output_shape(
            try utils.i64SliceToUsizeSlice(data_shape),
            try utils.i64SliceToUsizeSlice(indices_shape),
            axis,
        ));
    }

    readyNode.outputs.items[0].shape = shape;
    Codegen_log.info("\n output_shape: []i64 = {any}", .{readyNode.outputs.items[0].shape});
}

inline fn compute_sigmoid_output_shape(readyNode: *ReadyNode) !void {
    Codegen_log.info("\n====== compute_sigmoid_output_shape node: {s}======", .{readyNode.nodeProto.name.?});
    var shape: []const i64 = undefined;

    if (utils.getTensorShape(readyNode.outputs.items[0].name)) |tensorShape| {
        shape = tensorShape;
    } else {
        const input_shape = readyNode.inputs.items[0].?.shape;
        Codegen_log.info("\n input_shape: []i64 = {any}", .{input_shape});

        shape = try utils.usizeSliceToI64Slice(try tensorMath.get_sigmoid_output_shape(try utils.i64SliceToUsizeSlice(input_shape)));
    }
    readyNode.outputs.items[0].shape = shape;
    Codegen_log.info("\n output_shape: []i64 = {any}", .{readyNode.outputs.items[0].shape});
}

inline fn compute_transpose_output_shape(readyNode: *ReadyNode) !void {
    var shape: []const i64 = undefined;

    if (utils.getTensorShape(readyNode.outputs.items[0].name)) |tensorShape| {
        shape = tensorShape;
    } else {
        //get perm
        var perm: ?[]i64 = null;
        for (readyNode.nodeProto.attribute) |attr| {
            if (std.mem.eql(u8, attr.name, "perm")) {
                if (attr.type == AttributeType.INTS) {
                    perm = attr.ints;
                }
            }
        }
        const input_shape = try utils.i64SliceToUsizeSlice(readyNode.inputs.items[0].?.shape);

        if (perm) |p| {
            shape = try utils.usizeSliceToI64Slice(try tensorMath.get_transpose_output_shape(input_shape, try utils.i64SliceToUsizeSlice(p)));
        } else {
            const perm_usize: ?[]const usize = null;
            shape = try utils.usizeSliceToI64Slice(try tensorMath.get_transpose_output_shape(input_shape, perm_usize));
        }
    }
    readyNode.outputs.items[0].shape = shape;
}

inline fn compute_unsqueeze_output_shape(readyNode: *ReadyNode) !void {
    Codegen_log.info("\n====== compute_unsqueeze_output_shape node: {s}======", .{readyNode.nodeProto.name.?});
    var shape: []const i64 = undefined;
    if (utils.getTensorShape(readyNode.outputs.items[0].name)) |tensorShape| {
        shape = tensorShape;
    } else {
        const input_shape = readyNode.inputs.items[0].?.shape;
        Codegen_log.info("\n input_shape: []i64 = {any}", .{input_shape});

        // Get axes from attributes or from the second input tensor
        var axes: ?[]const i64 = null;

        // First check if axes is provided as an input tensor (ONNX opset 13+)
        if (readyNode.inputs.items.len > 1 and readyNode.inputs.items[1].?.tensorProto != null) {
            axes = readyNode.inputs.items[1].?.tensorProto.?.int64_data.?;
            Codegen_log.debug("\n axes from input tensor: []i64 = {any}", .{axes.?});
        } else {
            // Otherwise, check for axes attribute (ONNX opset < 13)
            for (readyNode.nodeProto.attribute) |attr| {
                if (std.mem.eql(u8, attr.name, "axes")) {
                    if (attr.type == AttributeType.INTS) {
                        axes = attr.ints;
                        Codegen_log.debug("\n axes from attribute: []i64 = {any}", .{axes.?});
                        break;
                    }
                }
            }
        }

        if (axes == null) return error.UnsqueezeAxesNotFound;

        // Calculate output shape
        shape = try utils.usizeSliceToI64Slice(try tensorMath.get_unsqueeze_output_shape(
            try utils.i64SliceToUsizeSlice(input_shape),
            axes.?,
        ));
    }

    readyNode.outputs.items[0].shape = shape;
    Codegen_log.info("\n output_shape: []i64 = {any}", .{readyNode.outputs.items[0].shape});
}

pub fn compute_concat_output_shape(readyNode: *ReadyNode) !void {
    // Codegen_log.debug("\n compute_concat_output_shape for node: {s}", .{readyNode.nodeProto.name.?});

    // Get the axis attribute (required)
    var axis: i64 = 0;
    var axis_found = false;

    for (readyNode.nodeProto.attribute) |attr| {
        if (std.mem.eql(u8, attr.name, "axis")) {
            if (attr.type == AttributeType.INT) {
                axis = attr.i;
                axis_found = true;
            } else {
                return error.ConcatAxisNotINT;
            }
        }
    }

    if (!axis_found) {
        return error.ConcatAxisNotFound;
    }

    // Codegen_log.debug("\n   axis: {}", .{axis});
    // Codegen_log.debug("\n   number of inputs: {}", .{readyNode.inputs.items.len});

    // Ensure there's at least one input tensor
    if (readyNode.inputs.items.len == 0) {
        return error.ConcatNoInputs;
    }

    // Print input shapes
    for (readyNode.inputs.items, 0..) |input, i| {
        if (input) |in| Codegen_log.debug("\n   input[{}] shape: []i64 = {any}", .{ i, in.shape }) else Codegen_log.debug("\n   input[{}] is null", .{i});
    }

    // Convert input shapes to usize for get_concatenate_output_shape
    Codegen_log.debug("\n   Converting input shapes to usize...", .{});
    var input_shapes = try allocator.alloc([]const usize, readyNode.inputs.items.len);
    errdefer {
        Codegen_log.warn("\n   Error occurred, cleaning up input_shapes...", .{});
        for (input_shapes) |shape| {
            allocator.free(shape);
        }
        allocator.free(input_shapes);
    }

    for (readyNode.inputs.items, 0..) |input, i| {
        Codegen_log.debug("\n   Converting input[{}] shape to usize...", .{i});
        // Handle negative values by using 1 as a placeholder
        var shape = try allocator.alloc(usize, input.?.shape.len);
        for (input.?.shape, 0..) |dim, j| {
            shape[j] = if (dim < 0) 1 else @intCast(dim);
        }
        input_shapes[i] = shape;
        Codegen_log.debug("\n   Converted shape: []usize = {any}", .{input_shapes[i]});
    }

    // Get output shape using the existing function
    Codegen_log.debug("\n   Calling get_concatenate_output_shape...", .{});
    const output_shape = try tensorMath.get_concatenate_output_shape(input_shapes, axis);
    errdefer {
        Codegen_log.warn("\n   Error occurred, cleaning up output_shape...", .{});
        allocator.free(output_shape);
    }
    Codegen_log.debug("\n   Got output shape: []usize = {any}", .{output_shape});

    // Convert back to i64 for storing in readyNode
    Codegen_log.debug("\n   Converting output shape back to i64...", .{});
    readyNode.outputs.items[0].shape = try utils.usizeSliceToI64Slice(output_shape);
    Codegen_log.debug("\n   Final output shape: []i64 = {any}", .{readyNode.outputs.items[0].shape});

    // Clean up
    Codegen_log.debug("\n   Cleaning up temporary allocations...", .{});
    for (input_shapes) |shape| {
        allocator.free(shape);
    }
    allocator.free(input_shapes);
    allocator.free(output_shape);
    // Codegen_log.debug("\n   Cleanup complete", .{});
}

inline fn compute_sqrt_output_shape(readyNode: *ReadyNode) !void {
    const input = readyNode.inputs.items[0] orelse {
        return error.InputTensorIsNull;
    };

    var shape: []const i64 = undefined;

    if (utils.getTensorShape(readyNode.outputs.items[0].name)) |tensorShape| {
        shape = tensorShape;
    } else {
        const input_shape = input.shape;
        Codegen_log.info("\n input_shape: []i64 = {any}", .{input_shape});

        shape = try utils.usizeSliceToI64Slice(try tensorMath.get_sqrt_output_shape(try utils.i64SliceToUsizeSlice(input_shape)));
    }
    readyNode.outputs.items[0].shape = shape;
}

inline fn compute_tanh_output_shape(readyNode: *ReadyNode) !void {
    const input = readyNode.inputs.items[0] orelse {
        return error.InputTensorIsNull;
    };

    var shape: []const i64 = undefined;

    if (utils.getTensorShape(readyNode.outputs.items[0].name)) |tensorShape| {
        shape = tensorShape;
    } else {
        const input_shape = input.shape;
        Codegen_log.info("\n input_shape: []i64 = {any}", .{input_shape});

        shape = try utils.usizeSliceToI64Slice(try tensorMath.get_tanh_output_shape(try utils.i64SliceToUsizeSlice(input_shape)));
    }
    readyNode.outputs.items[0].shape = shape;
}

inline fn compute_gelu_output_shape(readyNode: *ReadyNode) !void {
    const input = readyNode.inputs.items[0] orelse {
        return error.InputTensorIsNull;
    };

    var shape: []const i64 = undefined;

    if (utils.getTensorShape(readyNode.outputs.items[0].name)) |tensorShape| {
        shape = tensorShape;
    } else {
        const input_shape = input.shape;
        Codegen_log.info("\n input_shape: []i64 = {any}", .{input_shape});

        shape = try utils.usizeSliceToI64Slice(try tensorMath.get_gelu_output_shape(try utils.i64SliceToUsizeSlice(input_shape)));
    }
    readyNode.outputs.items[0].shape = shape;
}

inline fn compute_floor_output_shape(readyNode: *ReadyNode) !void {
    const input = readyNode.inputs.items[0] orelse {
        return error.InputTensorIsNull;
    };

    var shape: []const i64 = undefined;

    if (utils.getTensorShape(readyNode.outputs.items[0].name)) |tensorShape| {
        shape = tensorShape;
    } else {
        const input_shape = input.shape;
        std.debug.print("\n input_shape: []i64 = {any}", .{input_shape});

        shape = try utils.usizeSliceToI64Slice(try tensorMath.get_floor_output_shape(try utils.i64SliceToUsizeSlice(input_shape)));
    }
    readyNode.outputs.items[0].shape = shape;
}

inline fn compute_elu_output_shape(readyNode: *ReadyNode) !void {
    const input = readyNode.inputs.items[0] orelse {
        return error.InputTensorIsNull;
    };

    var shape: []const i64 = undefined;

    if (utils.getTensorShape(readyNode.outputs.items[0].name)) |tensorShape| {
        shape = tensorShape;
    } else {
        const input_shape = input.shape;
        Codegen_log.info("\n input_shape: []i64 = {any}", .{input_shape});

        shape = try utils.usizeSliceToI64Slice(try tensorMath.get_elu_output_shape(try utils.i64SliceToUsizeSlice(input_shape)));
    }
    readyNode.outputs.items[0].shape = shape;
}

inline fn compute_ceil_output_shape(readyNode: *ReadyNode) !void {
    Codegen_log.info("\n====== compute_ceil_output_shape node: {s}======", .{readyNode.nodeProto.name.?});
    const input = readyNode.inputs.items[0] orelse {
        return error.InputTensorIsNull;
    };

    var shape: []const i64 = undefined;

    if (utils.getTensorShape(readyNode.outputs.items[0].name)) |tensorShape| {
        shape = tensorShape;
    } else {
        const input_shape = input.shape;
        Codegen_log.info("\n input_shape: []i64 = {any}", .{input_shape});

        const output_shape = try tensorMath.get_ceil_output_shape(try utils.i64SliceToUsizeSlice(input_shape));
        shape = try utils.usizeSliceToI64Slice(output_shape);
    }
    readyNode.outputs.items[0].shape = shape;
}

inline fn compute_clip_output_shape(readyNode: *ReadyNode) !void {
    Codegen_log.info("\n====== compute_ceil_output_shape node: {s}======", .{readyNode.nodeProto.name.?});
    const input = readyNode.inputs.items[0] orelse {
        return error.InputTensorIsNull;
    };

    var shape: []const i64 = undefined;

    if (utils.getTensorShape(readyNode.outputs.items[0].name)) |tensorShape| {
        shape = tensorShape;
    } else {
        const input_shape = input.shape;
        Codegen_log.info("\n input_shape: []i64 = {any}", .{input_shape});

        const output_shape = try tensorMath.get_ceil_output_shape(try utils.i64SliceToUsizeSlice(input_shape));
        shape = try utils.usizeSliceToI64Slice(output_shape);
    }
    readyNode.outputs.items[0].shape = shape;
}

inline fn compute_identity_output_shape(readyNode: *ReadyNode) !void {
    Codegen_log.info("\n====== compute_identity_output_shape node: {s}======", .{readyNode.nodeProto.name.?});
    var shape: []const i64 = undefined;

    if (utils.getTensorShape(readyNode.outputs.items[0].name)) |tensorShape| {
        shape = tensorShape;
        return;
    } else {
        const input_shape = readyNode.inputs.items[0].?.shape;
        Codegen_log.info("\n input_shape: []i64 = {any}", .{input_shape});
        const output_shape = try tensorMath.get_identity_output_shape(try utils.i64SliceToUsizeSlice(input_shape));
        // Identity operation preserves the input shape
        shape = try utils.usizeSliceToI64Slice(output_shape);
        Codegen_log.info("\n output_shape: []i64 = {any}", .{shape});
    }
    readyNode.outputs.items[0].shape = shape;
}

inline fn compute_leaky_relu_output_shape(readyNode: *ReadyNode) !void {
    Codegen_log.info("\n====== compute_leaky_relu_output_shape node: {s}======", .{readyNode.nodeProto.name.?});
    var shape: []const i64 = undefined;
    if (utils.getTensorShape(readyNode.outputs.items[0].name)) |tensorShape| {
        shape = tensorShape;
        return;
    } else {
        const input_shape = readyNode.inputs.items[0].?.shape;
        Codegen_log.info("\n input_shape: []i64 = {any}", .{input_shape});
        const output_shape = try tensorMath.get_leaky_relu_output_shape(try utils.i64SliceToUsizeSlice(input_shape));
        // LeakyReLU is an element-wise operation, output shape is identical to input shape
        shape = try utils.usizeSliceToI64Slice(output_shape);
        Codegen_log.info("\n output_shape: []i64 = {any}", .{shape});
    }
    readyNode.outputs.items[0].shape = shape;
}

inline fn compute_longsoftmax_output_shape(readyNode: *ReadyNode) !void {
    Codegen_log.info("\n====== compute_longsoftmax_output_shape node: {s}======", .{readyNode.nodeProto.name.?});
    var shape: []const i64 = undefined;
    if (utils.getTensorShape(readyNode.outputs.items[0].name)) |tensorShape| {
        shape = tensorShape;
        return;
    } else {
        const input_shape = readyNode.inputs.items[0].?.shape;
        Codegen_log.info("\n input_shape: []i64 = {any}", .{input_shape});
        const output_shape = try tensorMath.get_longsoftmax_output_shape(try utils.i64SliceToUsizeSlice(input_shape));
        // LongSoftmax is an element-wise operation, output shape is identical to input shape
        shape = try utils.usizeSliceToI64Slice(output_shape);
        Codegen_log.info("\n output_shape: []i64 = {any}", .{shape});
    }
    readyNode.outputs.items[0].shape = shape;
}

inline fn compute_matmul_output_shape(readyNode: *ReadyNode) !void {
    Codegen_log.info("\n====== compute_matmul_output_shape node: {s}======", .{readyNode.nodeProto.name.?});
    var shape: []const i64 = undefined;
    if (utils.getTensorShape(readyNode.outputs.items[0].name)) |tensorShape| {
        shape = tensorShape;
    } else {
        const input_shape_a = readyNode.inputs.items[0].?.shape;
        const input_shape_b = readyNode.inputs.items[1].?.shape;
        Codegen_log.info("\n input_shape_a: []i64 = {any}", .{input_shape_a});
        Codegen_log.info("\n input_shape_b: []i64 = {any}", .{input_shape_b});

        const output_shape = try tensorMath.get_mat_mul_output_shape(try utils.i64SliceToUsizeSlice(input_shape_a), try utils.i64SliceToUsizeSlice(input_shape_b));
        // MatMul is an element-wise operation, output shape is identical to input shape
        shape = try utils.usizeSliceToI64Slice(output_shape);
        Codegen_log.info("\n output_shape: []i64 = {any}", .{shape});
    }
    readyNode.outputs.items[0].shape = shape;
}

inline fn compute_split_output_shape(readyNode: *ReadyNode) !void {
    Codegen_log.info("\n====== compute_split_output_shape node: {s}======", .{readyNode.nodeProto.name.?});

    if (utils.getTensorShape(readyNode.outputs.items[0].name)) |tensorShape| {
        readyNode.outputs.items[0].shape = tensorShape;
    } else {
        const input_shape = readyNode.inputs.items[0].?.shape;

        // Get axis attribute (default is 0)
        var axis: i64 = 0;
        var split_sizes: ?[]i64 = null;

        // Extract attributes
        for (readyNode.nodeProto.attribute) |attr| {
            if (std.mem.eql(u8, attr.name, "axis")) {
                if (attr.type == AttributeType.INT) axis = attr.i;
            } else if (std.mem.eql(u8, attr.name, "split")) {
                if (attr.type == AttributeType.INTS) split_sizes = attr.ints;
            }
        }

        // Check if split_sizes is provided as an input (ONNX opset 13+)
        if (readyNode.inputs.items.len > 1 and
            readyNode.inputs.items[1].?.tensorProto != null and
            readyNode.inputs.items[1].?.tensorProto.?.int64_data != null)
        {
            split_sizes = readyNode.inputs.items[1].?.tensorProto.?.int64_data.?;
        }

        Codegen_log.info("\n input_shape: []i64 = {any}", .{input_shape});
        Codegen_log.debug("\n axis: {}", .{axis});
        Codegen_log.debug("\n split_sizes: {any}", .{split_sizes});
        Codegen_log.debug("\n num_outputs: {}", .{readyNode.outputs.items.len});

        // Convert i64 split_sizes to usize if provided
        var usize_split_sizes: ?[]usize = null;
        defer if (usize_split_sizes != null) allocator.free(usize_split_sizes.?);

        if (split_sizes) |sizes| {
            usize_split_sizes = try allocator.alloc(usize, sizes.len);
            for (sizes, 0..) |size, i| {
                usize_split_sizes.?[i] = @intCast(size);
            }
        }

        // Convert input_shape to usize
        const usize_input_shape = try utils.i64SliceToUsizeSlice(input_shape);
        defer allocator.free(usize_input_shape);

        // Get output shapes using the utility function
        const output_shapes = try tensorMath.get_split_output_shapes(usize_input_shape, axis, usize_split_sizes, readyNode.outputs.items.len // Pass the number of outputs
        );
        defer {
            for (output_shapes) |shape| {
                allocator.free(shape);
            }
            allocator.free(output_shapes);
        }

        // Ensure we have enough output tensors
        if (readyNode.outputs.items.len != output_shapes.len) {
            return error.MismatchedOutputCount;
        }

        // Set the output shapes
        for (output_shapes, 0..) |shape, i| {
            readyNode.outputs.items[i].shape = try utils.usizeSliceToI64Slice(shape);
            Codegen_log.info("\n output[{}] shape: []i64 = {any}", .{ i, readyNode.outputs.items[i].shape });
        }
    }
}

pub fn compute_resize_output_shape(readyNode: *ReadyNode) !void {
    var shape: []const i64 = undefined;
    if (utils.getTensorShape(readyNode.outputs.items[0].name)) |Shape| {
        shape = Shape;
    } else {
        const input_shape = readyNode.inputs.items[0].?.shape;
        var scales: ?[]const f32 = null;
        var sizes: ?[]const i64 = null;

        const usize_input_shape = try utils.i64SliceToUsizeSlice(input_shape);
        defer allocator.free(usize_input_shape);

        if (readyNode.inputs.items.len > 2 and readyNode.inputs.items[2].?.tensorProto != null) {
            if (readyNode.inputs.items[2].?.tensorProto.?.float_data != null) {
                scales = readyNode.inputs.items[2].?.tensorProto.?.float_data.?;
            }
        }

        if (readyNode.inputs.items.len > 3 and readyNode.inputs.items[3].?.tensorProto != null) {
            if (readyNode.inputs.items[3].?.tensorProto.?.int64_data != null) {
                sizes = readyNode.inputs.items[3].?.tensorProto.?.int64_data.?;
            }
        }

        const usize_sizes = try utils.i64SliceToUsizeSlice(sizes.?);
        defer allocator.free(usize_sizes);

        const output_shape = try tensorMath.get_resize_output_shape(usize_input_shape, scales, usize_sizes);

        shape = try utils.usizeSliceToI64Slice(output_shape);
    }
    readyNode.outputs.items[0].shape = shape;
}

pub fn compute_resize_output_shape_generic(comptime T: type, input_shape: []const T, scales: ?[]const f32, sizes: ?[]const T) ![]T {
    // Make sure we support all parameter types
    if (scales != null) {
        // Calculate output shape based on scales
        var output_shape = try allocator.alloc(T, input_shape.len);

        for (0..input_shape.len) |i| {
            output_shape[i] = @intFromFloat(@as(f32, @floatFromInt(input_shape[i])) * scales.?[i]);
        }

        return output_shape;
    }

    if (sizes != null) {
        // Use sizes directly
        return sizes.?;
    }

    // If neither scales nor sizes is provided, return the input shape
    return input_shape;
}

inline fn compute_neg_output_shape(readyNode: *ReadyNode) !void {
    Codegen_log.info("\n====== compute_neg_output_shape node: {s}======", .{readyNode.nodeProto.name.?});
    var shape: []const i64 = undefined;
    if (utils.getTensorShape(readyNode.outputs.items[0].name)) |tensorShape| {
        shape = tensorShape;
    } else {
        Codegen_log.info("\n input_shape: []i64 = {any}", .{readyNode.inputs.items[0].?.shape});
        const input_shape = readyNode.inputs.items[0].?.shape;

        const usize_input_shape = try utils.i64SliceToUsizeSlice(input_shape);
        defer allocator.free(usize_input_shape);

        const output_shape = try tensorMath.get_neg_output_shape(usize_input_shape);
        defer allocator.free(output_shape);

        shape = try utils.usizeSliceToI64Slice(output_shape);
    }
    readyNode.outputs.items[0].shape = shape;
}

inline fn compute_Div_output_shape(readyNode: *ReadyNode) !void {
    // Codegen_log.info("\n====== compute_Div_output_shape node: {s}======", .{readyNode.nodeProto.name.?});
    // Codegen_log.info("\n input[0] shape: []i64 = {any}", .{readyNode.inputs.items[0].?.shape});
    // Codegen_log.info("\n input[1] shape: []i64 = {any}", .{readyNode.inputs.items[1].?.shape});

    var shape: []const i64 = undefined;

    if (utils.getTensorShape(readyNode.outputs.items[0].name)) |tensorShape| {
        Codegen_log.debug("\n Using shape from tensor: []i64 = {any}", .{tensorShape});
        // Use the shape with more dimensions between tensor shape and input shapes
        const max_dim = @max(tensorShape.len, readyNode.inputs.items[0].?.shape.len, readyNode.inputs.items[1].?.shape.len);
        if (tensorShape.len < max_dim) {
            Codegen_log.debug("\n Tensor shape has fewer dimensions, using shape with {} dimensions", .{max_dim});
            // For element-wise operations, use input[0] shape and add first dimension from input[1]
            if (readyNode.inputs.items[1].?.shape.len > readyNode.inputs.items[0].?.shape.len) {
                var new_shape = try allocator.alloc(i64, readyNode.inputs.items[1].?.shape.len);
                new_shape[0] = readyNode.inputs.items[1].?.shape[0]; // Use first dimension from input[1]
                for (readyNode.inputs.items[0].?.shape, 0..) |dim, i| {
                    new_shape[i + 1] = dim; // Copy remaining dimensions from input[0]
                }
                shape = new_shape;
            } else {
                shape = readyNode.inputs.items[0].?.shape;
            }
        } else {
            shape = tensorShape;
        }
    } else {
        Codegen_log.debug("\n Using shape with more dimensions", .{});
        // For element-wise operations, use input[0] shape and add first dimension from input[1]
        if (readyNode.inputs.items[1].?.shape.len > readyNode.inputs.items[0].?.shape.len) {
            var new_shape = try allocator.alloc(i64, readyNode.inputs.items[1].?.shape.len);
            new_shape[0] = readyNode.inputs.items[1].?.shape[0]; // Use first dimension from input[1]
            for (readyNode.inputs.items[0].?.shape, 0..) |dim, i| {
                new_shape[i + 1] = dim; // Copy remaining dimensions from input[0]
            }
            shape = new_shape;
        } else {
            shape = readyNode.inputs.items[0].?.shape;
        }
    }
    readyNode.outputs.items[0].shape = shape;
    // Codegen_log.info("\n Final output shape: []i64 = {any}", .{readyNode.outputs.items[0].shape});
}

inline fn compute_pads_output_shape(readyNode: *ReadyNode) !void {
    Codegen_log.info("\n====== compute_pads_output_shape node: {s}=====", .{readyNode.nodeProto.name.?});

    // Input 0: data
    if (readyNode.inputs.items[0] == null) return error.InputTensorNotFound;
    const data_shape_i64 = readyNode.inputs.items[0].?.shape;
    Codegen_log.debug("\n data_shape: {any}", .{data_shape_i64});

    // Input 1: pads (required, must be int64)
    if (readyNode.inputs.items.len < 2 or readyNode.inputs.items[1] == null or readyNode.inputs.items[1].?.tensorProto == null or readyNode.inputs.items[1].?.tensorProto.?.int64_data == null) {
        Codegen_log.warn("\nERROR: Pads input (index 1) is missing or not a constant int64 tensor.", .{});
        return error.PadsInputInvalid;
    }
    const pads_values_i64 = readyNode.inputs.items[1].?.tensorProto.?.int64_data.?;
    Codegen_log.debug("\n pads_values: {any}", .{pads_values_i64});

    // Input 2: constant_value (optional, shape not needed for output shape calculation)

    // Input 3: axes (optional, must be int64 or int32)
    var axes_values_isize: ?[]const isize = null;
    var axes_buffer: []isize = undefined; // Buffer for conversion
    defer if (axes_values_isize != null) allocator.free(axes_buffer);

    if (readyNode.inputs.items.len > 3 and readyNode.inputs.items[3] != null and readyNode.inputs.items[3].?.tensorProto != null) {
        const axes_proto = readyNode.inputs.items[3].?.tensorProto.?;
        if (axes_proto.int64_data != null) {
            const axes_i64 = axes_proto.int64_data.?;
            axes_buffer = try allocator.alloc(isize, axes_i64.len);
            for (axes_i64, 0..) |val, i| {
                axes_buffer[i] = @intCast(val);
            }
            axes_values_isize = axes_buffer;
            Codegen_log.debug("\n axes (from i64): {any}", .{axes_values_isize});
        } else if (axes_proto.int32_data != null) {
            const axes_i32 = axes_proto.int32_data.?;
            axes_buffer = try allocator.alloc(isize, axes_i32.len);
            for (axes_i32, 0..) |val, i| {
                axes_buffer[i] = @intCast(val);
            }
            axes_values_isize = axes_buffer;
            Codegen_log.debug("\n axes (from i32): {any}", .{axes_values_isize});
        } else {
            Codegen_log.warn("\nWARNING: Axes input (index 3) provided but is not int64 or int32 data.", .{});
            // Proceed without axes if the type is wrong
        }
    } else {
        Codegen_log.debug("\n axes: not provided", .{});
    }

    // Convert data shape to usize
    const data_shape_usize = try utils.i64SliceToUsizeSlice(data_shape_i64);
    defer allocator.free(data_shape_usize);

    // Call the shape calculation function
    const output_shape_usize = try tensorMath.get_pads_output_shape(allocator, data_shape_usize, pads_values_i64, axes_values_isize);
    defer allocator.free(output_shape_usize);

    // Convert result back to i64 for storing in readyNode
    readyNode.outputs.items[0].shape = try utils.usizeSliceToI64Slice(output_shape_usize);
    Codegen_log.info("\n final output_shape: {any}", .{readyNode.outputs.items[0].shape});
}

inline fn compute_mean_output_shape(readyNode: *ReadyNode) !void {
    Codegen_log.info("\n====== compute_mean_output_shape node: {s}======", .{readyNode.nodeProto.name.?});
    var shape: []const i64 = undefined;
    if (utils.getTensorShape(readyNode.outputs.items[0].name)) |tensorShape| {
        shape = tensorShape;
    } else {
        if (readyNode.inputs.items.len == 0) {
            return error.EmptyInputList;
        }

        var input_shapes = try allocator.alloc([]usize, readyNode.inputs.items.len);
        defer allocator.free(input_shapes);
        for (readyNode.inputs.items, 0..) |input, i| {
            Codegen_log.info("\n input_{}_shape: []i64 = {any}", .{ i, input.?.shape });
            input_shapes[i] = try utils.i64SliceToUsizeSlice(input.?.shape);
        }

        const output_shape_usize = try tensorMath.get_mean_output_shape(input_shapes);
        shape = try utils.usizeSliceToI64Slice(@constCast(output_shape_usize));
    }
    readyNode.outputs.items[0].shape = shape;
    Codegen_log.info("\n output_shape: []i64 = {any}", .{readyNode.outputs.items[0].shape});
}

inline fn compute_flatten_output_shape(readyNode: *ReadyNode) !void {
    Codegen_log.info("\n====== compute_flatten_output_shape node: {s}======", .{readyNode.nodeProto.name orelse "(unnamed)"});
    var shape: []const i64 = undefined;

    if (utils.getTensorShape(readyNode.outputs.items[0].name)) |tensorShape| {
        shape = tensorShape;
    } else {
        if (readyNode.inputs.items.len == 0) {
            return error.EmptyInputList;
        }
        const input_shape_i64 = readyNode.inputs.items[0].?.shape;
        Codegen_log.info("\n input_shape: []i64 = {any}", .{input_shape_i64});

        var axis: i64 = 1; // Default ONNX
        for (readyNode.nodeProto.attribute) |attr| {
            if (std.mem.eql(u8, attr.name, "axis")) {
                if (attr.type != AttributeType.INT) {
                    Codegen_log.warn("\n ERROR: Flatten 'axis' attribute has unexpected type {}", .{attr.type});
                    return error.InvalidAttributeType;
                }
                axis = attr.i;
                break;
            }
        }
        Codegen_log.debug("\n axis: {}", .{axis});

        const input_shape_usize = try utils.i64SliceToUsizeSlice(input_shape_i64);
        defer allocator.free(input_shape_usize);
        Codegen_log.debug("\n input_shape_usize: []usize = {any}", .{input_shape_usize});

        const output_shape_usize = try tensorMath.get_flatten_output_shape(input_shape_usize, @intCast(axis));
        //defer allocator.free(output_shape_usize); // Libera il risultato di get_flatten_output_shape
        Codegen_log.debug("\n output_shape_usize: []usize = {any}", .{output_shape_usize});

        shape = try utils.usizeSliceToI64Slice(@constCast(output_shape_usize));
    }

    readyNode.outputs.items[0].shape = shape;
    Codegen_log.info("\n output_shape: []i64 = {any}", .{readyNode.outputs.items[0].shape});
}

inline fn compute_squeeze_output_shape(readyNode: *ReadyNode) !void {
    Codegen_log.info("\n====== compute_squeeze_output_shape node: {s}======", .{readyNode.nodeProto.name orelse "(unnamed)"});
    var shape: []const i64 = undefined;

    if (utils.getTensorShape(readyNode.outputs.items[0].name)) |tensorShape| {
        shape = tensorShape;
    } else {
        if (readyNode.inputs.items.len == 0) {
            return error.EmptyInputList;
        }

        const input_shape_i64 = readyNode.inputs.items[0].?.shape;
        Codegen_log.info("\n input_shape: []i64 = {any}", .{input_shape_i64});

        const input_shape_usize = try utils.i64SliceToUsizeSlice(input_shape_i64);
        defer allocator.free(input_shape_usize);
        Codegen_log.debug("\n input_shape_usize: []usize = {any}", .{input_shape_usize});

        var axes_values_isize: ?[]const isize = null;
        var axes_buffer: []isize = undefined; // Buffer for conversion
        defer if (axes_values_isize != null) allocator.free(axes_buffer);

        if (readyNode.inputs.items.len > 2 and readyNode.inputs.items[2] != null and readyNode.inputs.items[2].?.tensorProto != null) {
            const axes_proto = readyNode.inputs.items[2].?.tensorProto.?;
            if (axes_proto.int64_data != null) {
                const axes_i64 = axes_proto.int64_data.?;
                axes_buffer = try allocator.alloc(isize, axes_i64.len);
                for (axes_i64, 0..) |val, i| {
                    axes_buffer[i] = @intCast(val);
                }
                axes_values_isize = axes_buffer;
                Codegen_log.debug("\n axes (from i64): {any}", .{axes_values_isize});
            } else if (axes_proto.int32_data != null) {
                const axes_i32 = axes_proto.int32_data.?;
                axes_buffer = try allocator.alloc(isize, axes_i32.len);
                for (axes_i32, 0..) |val, i| {
                    axes_buffer[i] = @intCast(val);
                }
                axes_values_isize = axes_buffer;
                Codegen_log.debug("\n axes (from i32): {any}", .{axes_values_isize});
            } else {
                Codegen_log.warn("\nWARNING: Axes input (index 3) provided but is not int64 or int32 data.", .{});
                // Proceed without axes if the type is wrong
            }
        } else {
            Codegen_log.debug("\n axes: not provided", .{});
        }

        const output_shape_usize = try tensorMath.get_squeeze_output_shape(input_shape_usize, axes_values_isize);
        Codegen_log.debug("\n output_shape_usize: []usize = {any}", .{output_shape_usize});

        shape = try utils.usizeSliceToI64Slice(@constCast(output_shape_usize));
    }

    readyNode.outputs.items[0].shape = shape;
    Codegen_log.info("\n output_shape: []i64 = {any}", .{readyNode.outputs.items[0].shape});
}

inline fn compute_dynamicQuantizeLinear_output_shape(readyNode: *ReadyNode) !void {
    Codegen_log.info("\n====== compute_dynamicQuantizeLinear_output_shape node: {s}======", .{readyNode.nodeProto.name.?});
    const input_shape = readyNode.inputs.items[0].?.shape;
    Codegen_log.info("\n input_shape: []i64 = {any}", .{input_shape});

    // Ensure the correct number of outputs
    if (readyNode.outputs.items.len != 3) {
        Codegen_log.debug("ERROR: DynamicQuantizeLinear expects 3 outputs, but got {}.", .{readyNode.outputs.items.len});
        return error.MismatchedOutputCount;
    }

    // Convert input shape to usize
    const usize_input_shape = try utils.i64SliceToUsizeSlice(input_shape);
    defer allocator.free(usize_input_shape);

    // Get output shapes using the utility function
    const output_shapes = try tensorMath.get_dynamicQuantizeLinear_output_shape(usize_input_shape);
    defer {
        for (output_shapes) |shape| {
            allocator.free(shape);
        }
        allocator.free(output_shapes);
    }

    // Assign shapes to output tensors
    // Output 0: y (quantized data) - shape is same as input
    readyNode.outputs.items[0].shape = try utils.usizeSliceToI64Slice(output_shapes[0]);
    Codegen_log.debug("\n output[0] (y) shape: []i64 = {any}", .{readyNode.outputs.items[0].shape});

    // Output 1: y_scale (scalar) - shape is {1}
    readyNode.outputs.items[1].shape = try utils.usizeSliceToI64Slice(output_shapes[1]);
    Codegen_log.debug("\n output[1] (y_scale) shape: []i64 = {any}", .{readyNode.outputs.items[1].shape});

    // Output 2: y_zero_point (scalar) - shape is {1}
    readyNode.outputs.items[2].shape = try utils.usizeSliceToI64Slice(output_shapes[2]);
    Codegen_log.debug("\n output[2] (y_zero_point) shape: []i64 = {any}", .{readyNode.outputs.items[2].shape});
}

inline fn compute_convInteger_output_shape(readyNode: *ReadyNode) !void {
    Codegen_log.info("\n====== compute_convInteger_output_shape node: {s}=====", .{readyNode.nodeProto.name.?});
    var shape: []const i64 = undefined;

    if (utils.getTensorShape(readyNode.outputs.items[0].name)) |tensorShape| {
        shape = tensorShape;
    } else {
        // ConvInteger shape calculation is the same as Conv
        const input_shape: []const i64 = readyNode.inputs.items[0].?.shape;
        const kernel_shape: []const i64 = readyNode.inputs.items[1].?.shape;

        // Extract attributes similar to compute_conv_output_shape
        var stride: ?[]i64 = null;
        var dilation: ?[]i64 = null;
        var auto_pad: []const u8 = "NOTSET";
        var pads: ?[]i64 = null;
        for (readyNode.nodeProto.attribute) |attr| {
            if (std.mem.eql(u8, attr.name, "strides")) {
                if (attr.type == AttributeType.INTS) stride = attr.ints;
            } else if (std.mem.eql(u8, attr.name, "dilations")) {
                if (attr.type == AttributeType.INTS) dilation = attr.ints;
            } else if (std.mem.eql(u8, attr.name, "auto_pad")) {
                if (attr.type == AttributeType.STRING) auto_pad = attr.s;
            } else if (std.mem.eql(u8, attr.name, "pads")) {
                if (attr.type == AttributeType.INTS) pads = attr.ints;
            }
        }

        // Defaults if not found (as per ONNX spec)
        const default_stride = [_]i64{ 1, 1 }; // Assuming 2D for now
        const default_dilation = [_]i64{ 1, 1 };

        const stride_ref = stride orelse &default_stride;
        const dilation_ref = dilation orelse &default_dilation;

        Codegen_log.info("\n input_shape: []i64 = {any}", .{input_shape});
        Codegen_log.debug("\n kernel_shape: []i64 = {any}", .{kernel_shape});
        Codegen_log.debug("\n stride: []i64 = {any}", .{stride_ref});
        Codegen_log.debug("\n dilation: []i64 = {any}", .{dilation_ref});
        Codegen_log.debug("\n pads: ?[]i64 = {any}", .{pads});
        Codegen_log.debug("\n auto_pad: {s}", .{auto_pad});

        // Convert shapes and attributes to usize slices for the math function
        const input_shape_usize = try utils.i64SliceToUsizeSlice(input_shape);
        defer allocator.free(input_shape_usize);
        const kernel_shape_usize = try utils.i64SliceToUsizeSlice(kernel_shape);
        defer allocator.free(kernel_shape_usize);
        const stride_usize = try utils.i64SliceToUsizeSlice(stride_ref);
        defer allocator.free(stride_usize);
        const dilation_usize = try utils.i64SliceToUsizeSlice(dilation_ref);
        defer allocator.free(dilation_usize);

        var pads_usize: ?[]usize = null;
        var pads_alloc: []usize = undefined; // Keep track of allocation
        if (pads) |p| {
            pads_alloc = try utils.i64SliceToUsizeSlice(p);
            pads_usize = pads_alloc;
        }
        defer if (pads_usize != null) allocator.free(pads_alloc);

        // Call the existing convolution shape calculation function
        const output_shape_usize_array = try tensorMath.get_convolution_output_shape(
            input_shape_usize,
            kernel_shape_usize,
            stride_usize,
            pads_usize,
            dilation_usize,
            auto_pad,
        );

        // Convert the [4]usize array back to []const i64 slice
        // Pass a slice directly from the const array. usizeSliceToI64Slice takes []const usize.
        shape = try utils.usizeSliceToI64Slice(@constCast(&output_shape_usize_array));
    }
    readyNode.outputs.items[0].shape = shape;
    Codegen_log.info("\n output_shape: []i64 = {any}", .{readyNode.outputs.items[0].shape});
}<|MERGE_RESOLUTION|>--- conflicted
+++ resolved
@@ -80,15 +80,12 @@
     } else if (std.mem.eql(u8, readyNode.nodeProto.op_type, "Flatten")) {
         //https://onnx.ai/onnx/operators/onnx__Flatten.html
         try compute_flatten_output_shape(readyNode);
-<<<<<<< HEAD
+    } else if (std.mem.eql(u8, readyNode.nodeProto.op_type, "Floor")) {
+        //https://onnx.ai/onnx/operators/onnx__Floor.html
+        try compute_floor_output_shape(readyNode);
     } else if (std.mem.eql(u8, readyNode.nodeProto.op_type, "Squeeze")) {
         //https://onnx.ai/onnx/operators/onnx__Squeeze.html
         try compute_squeeze_output_shape(readyNode);
-=======
-    } else if (std.mem.eql(u8, readyNode.nodeProto.op_type, "Floor")) {
-        //https://onnx.ai/onnx/operators/onnx__Floor.html
-        try compute_floor_output_shape(readyNode);
->>>>>>> fd385012
     } else if (std.mem.eql(u8, readyNode.nodeProto.op_type, "Gather")) {
         try compute_gather_output_shape(readyNode);
     } else if (std.mem.eql(u8, readyNode.nodeProto.op_type, "Gemm")) {
