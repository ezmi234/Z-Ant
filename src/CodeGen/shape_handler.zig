--- conflicted
+++ resolved
@@ -72,14 +72,10 @@
     } else if (std.mem.eql(u8, readyNode.nodeProto.op_type, "OneHot")) {
         // TODO
         return error.OperationWIP;
-<<<<<<< HEAD
     } else if (std.mem.eql(u8, readyNode.nodeProto.op_type, "Pad")) {
         //https://onnx.ai/onnx/operators/onnx__Pad.html
         try compute_pads_output_shape(readyNode);
     } else if (std.mem.eql(u8, readyNode.nodeProto.op_type, "ReduceMean")) {
-=======
-    } else if (std.mem.eql(u8, readyNode.nodeProto.op_type, "Mean")) {
->>>>>>> 60997861
         try compute_reducemean_output_shape(readyNode);
     } else if (std.mem.eql(u8, readyNode.nodeProto.op_type, "Relu")) {
         //https://onnx.ai/onnx/operators/onnx__Relu.html
@@ -499,18 +495,6 @@
 }
 
 inline fn compute_transpose_output_shape(readyNode: *ReadyNode) !void {
-<<<<<<< HEAD
-    std.debug.print("\n====== compute_transpose_output_shape node: {s}======", .{readyNode.nodeProto.name.?});
-    const input_shape = readyNode.inputs.items[0].?.shape;
-    const input_rank = input_shape.len;
-
-    // Get the perm attribute if it exists
-    var perm: ?[]const i64 = null;
-    for (readyNode.nodeProto.attribute) |attr| {
-        if (std.mem.eql(u8, attr.name, "perm")) {
-            if (attr.type == AttributeType.INTS) {
-                perm = attr.ints;
-=======
     var shape: []const i64 = undefined;
 
     if (utils.getTensorShape(readyNode.outputs.items[0].name)) |tensorShape| {
@@ -523,104 +507,18 @@
                 if (attr.type == AttributeType.INTS) {
                     perm = attr.ints;
                 }
->>>>>>> 60997861
             }
         }
         const input_shape = try utils.i64SliceToUsizeSlice(readyNode.inputs.items[0].?.shape);
 
-<<<<<<< HEAD
-    std.debug.print("\n input_shape: []i64 = {any}", .{input_shape});
-    std.debug.print("\n perm: ?[]const i64 = {any}", .{perm});
-
-    if (perm) |p| {
-        const perm_len = p.len;
-        var output_shape: []i64 = undefined; // Define outside the branches
-
-        if (perm_len == input_rank + 1) {
-            // Handle perm length being one greater than input rank (implicit leading 1)
-            std.debug.print("\nINFO: Transpose perm length ({}) is one greater than input rank ({}). Assuming implicit leading dimension of 1.", .{ perm_len, input_rank });
-
-            // Allocate output shape with the new rank
-            output_shape = try allocator.alloc(i64, perm_len);
-            errdefer allocator.free(output_shape);
-
-            // Apply permutation assuming input shape is (1, input_shape...)
-            var axis_ok = true;
-            for (p, 0..) |old_axis_perm, new_axis_idx| {
-                // Check axis validity against the *new* rank (perm_len)
-                if (old_axis_perm < 0 or old_axis_perm >= @as(i64, @intCast(perm_len))) {
-                    axis_ok = false;
-                    std.debug.print("\nERROR: Invalid axis {} found in permutation {any} for effective rank {}", .{ old_axis_perm, p, perm_len });
-                    break;
-                }
-
-                if (old_axis_perm == 0) {
-                    // The implicit leading dimension
-                    output_shape[new_axis_idx] = 1;
-                } else {
-                    // Map back to original input shape index (old_axis_perm - 1)
-                    const original_input_axis = old_axis_perm - 1;
-                    // Check if the mapped index is valid for the *original* input_shape
-                    if (original_input_axis < 0 or original_input_axis >= @as(i64, @intCast(input_rank))) {
-                        axis_ok = false;
-                        std.debug.print("\nERROR: Permutation axis {} maps to invalid original input axis {} for input rank {}", .{ old_axis_perm, original_input_axis, input_rank });
-                        break;
-                    }
-                    output_shape[new_axis_idx] = input_shape[@intCast(original_input_axis)];
-                }
-            }
-
-            if (!axis_ok) return error.InvalidPermutation;
-        } else if (perm_len == input_rank) {
-            // Standard case: perm length matches input rank
-            output_shape = try allocator.alloc(i64, input_rank);
-            errdefer allocator.free(output_shape);
-
-            var axis_ok = true;
-            for (p, 0..) |old_axis_perm, new_axis_idx| {
-                // Check axis validity against input_rank
-                if (old_axis_perm < 0 or old_axis_perm >= @as(i64, @intCast(input_rank))) {
-                    axis_ok = false;
-                    std.debug.print("\nERROR: Invalid axis {} found in permutation {any} for input rank {}", .{ old_axis_perm, p, input_rank });
-                    break;
-                }
-                output_shape[new_axis_idx] = input_shape[@intCast(old_axis_perm)];
-            }
-            if (!axis_ok) return error.InvalidPermutation;
-        } else {
-            // Fallback for other mismatches: reverse dimensions and warn
-            std.debug.print("\nWARNING: Transpose perm length ({}) mismatches input rank ({}). Falling back to reversing dimensions.", .{ perm_len, input_rank });
-            output_shape = try allocator.alloc(i64, input_rank);
-            errdefer allocator.free(output_shape);
-            for (input_shape, 0..) |_, i| {
-                output_shape[i] = input_shape[input_rank - 1 - i];
-            }
-        }
-        // Assign the calculated shape
-        readyNode.outputs.items[0].shape = output_shape;
-    } else {
-        // Default behavior when no perm is provided: reverse dimensions
-        const output_rank = input_rank;
-        var output_shape = try allocator.alloc(i64, output_rank);
-        errdefer allocator.free(output_shape); // Ensure cleanup
-        for (input_shape, 0..) |_, i| {
-            output_shape[i] = input_shape[output_rank - 1 - i];
-=======
         if (perm) |p| {
             shape = try utils.usizeSliceToI64Slice(try tensorMath.get_transpose_output_shape(input_shape, try utils.i64SliceToUsizeSlice(p)));
         } else {
             const perm_usize: ?[]const usize = null;
             shape = try utils.usizeSliceToI64Slice(try tensorMath.get_transpose_output_shape(input_shape, perm_usize));
->>>>>>> 60997861
-        }
-        readyNode.outputs.items[0].shape = output_shape;
-    }
-<<<<<<< HEAD
-
-    std.debug.print("\n output_shape: []i64 = {any}", .{readyNode.outputs.items[0].shape});
-=======
+        }
+    }
     readyNode.outputs.items[0].shape = shape;
->>>>>>> 60997861
 }
 
 inline fn compute_unsqueeze_output_shape(readyNode: *ReadyNode) !void {
