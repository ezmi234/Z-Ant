const std = @import("std");
const zant = @import("zant");
const codegen = @import("codegen");
const Renderer = codegen.renderer;
const UOp = zant.uops.UOp;
const UOpType = zant.uops.UOpType;
const Tensor = zant.core.tensor.Tensor;

const sum_tensors = zant.core.tensor.math_standard.sum_tensors;

const ZigRenderer = Renderer.ZigRenderer;
const lowerAdd = zant.core.tensor.math_standard.lowerAdd;
const lowerMatMul = zant.core.tensor.math_standard.lowerMatMul;
const lowerMaxPool2d = zant.core.tensor.math_standard.lowerMaxPool2d;
const UOpBuilder = zant.uops.UOpBuilder;
const DType = zant.uops.DType;
const DTypeValue = zant.uops.DTypeValue;
const lowerNeg = zant.core.tensor.math_standard.lowerNeg;
<<<<<<< HEAD
const lowerReshape = zant.core.tensor.math_standard.lowerReshape;

=======
const lowerClip = zant.core.tensor.math_standard.lowerClip;
>>>>>>> 6aa0712d
// /* REMOVED OLD TESTS
// test "Arithmetic operations" { ... }
// ... etc ...
// test "Rendering memory operations" { ... }
// */

test "LowerAdd Pipeline" {
    std.debug.print("Running zig renderer lowerAdd pipeline test (3D broadcast)\n", .{});
    const allocator = std.testing.allocator;

    // 1. Setup UOpBuilder
    var builder = UOpBuilder.init(allocator);
    // No defer needed if we don't take ownership of slice

    // 2. Define inputs for lowerAdd (example shapes/strides)
    const A_id: usize = 0; // Simulated input tensor ID
    const B_id: usize = 1; // Simulated input tensor ID
    // A shape: {2, 3, 4}
    // B shape: {1, 3, 1} (broadcasted to {2, 3, 4})
    // Out shape: {2, 3, 4}
    const out_shape = &.{ 2, 3, 4 }; // Output shape
    const strideA = &.{ 12, 4, 1 }; // Strides for A (row-major for {2,3,4})
    const strideB = &.{ 0, 1, 0 }; // Strides for B (broadcast dim 0 and dim 2, actual data for B is {3})
    const out_dtype = DType.f32;

    // 3. Call lowerAdd to generate UOps
    const out_buf_id = lowerAdd(
        &builder,
        A_id,
        B_id,
        out_shape,
        strideA,
        strideB,
        out_dtype,
    );
    _ = out_buf_id; // Prevent unused warning

    // Take ownership of UOps
    const uops_list = try builder.toOwnedSlice();
    // Deinit builder immediately as its list is now empty
    builder.deinit();
    // Defer freeing the main slice AFTER freeing internal src slices
    defer allocator.free(uops_list);

    // DEBUG: Print the generated UOps
    std.debug.print("--- Generated UOps ---\n", .{});
    for (uops_list) |uop| {
        uop.dump(std.io.getStdErr().writer()) catch {}; // Dump to stderr
    }
    std.debug.print("--------------------\n", .{});

    // Add defer to free duplicated src slices within the owned list
    defer {
        std.debug.print("DEBUG: Freeing internal src for {d} uops in test\n", .{uops_list.len});
        for (uops_list) |uop| {
            // Free src (only if non-empty)
            if (uop.src.len > 0) {
                allocator.free(@constCast(uop.src));
            }
            // Free duplicated arg payloads (only if non-null and relevant type)
            if (uop.arg) |arg_val| {
                // Use switch for type-safe union payload access
                if (uop.op == .VIEW) {
                    switch (arg_val) {
                        .view_meta => |vm| {
                            // Only free if non-empty
                            if (vm.shape.len > 0) allocator.free(@constCast(vm.shape));
                            if (vm.strides.len > 0) allocator.free(@constCast(vm.strides));
                        },
                        else => {}, // VIEW op with unexpected arg type? Ignore.
                    }
                }
                // Add else if for other duplicated args
                // else if (uop.op == .SOME_OTHER_OP) { ... }
            }
        }
    }

    // 4. Render UOps to Zig code as a function
    var buffer = std.ArrayList(u8).init(allocator);
    defer buffer.deinit();
    const Writer = @TypeOf(buffer.writer());
    var renderer = ZigRenderer(Writer).init(allocator, buffer.writer());
    defer renderer.deinit(); // Deinit renderer AFTER use

    // Specify which IDs are inputs
    const input_ids = &[_]usize{ A_id, B_id };
    try renderer.render_as_function(uops_list, input_ids); // Call the new method

    const actual_code = try buffer.toOwnedSlice();
    defer allocator.free(actual_code);

    std.debug.print("\n--- Generated Function ---\n{s}\n---------------------\n", .{actual_code});

    // 5. Save output to a file
    const output_filename = "tests/CodeGen/renderer/loweradd_output_function.zig"; // Save inside tests dir
    var file = try std.fs.cwd().createFile(output_filename, .{ .read = true }); // Ensure write permissions
    defer file.close();
    _ = try file.write(actual_code);
    std.debug.print("Generated function saved to {s}\n", .{output_filename});

    // Optional: Clean up the generated file
    // try std.fs.cwd().deleteFile(output_filename);
}

test "LowerMatMul Pipeline" {
    std.debug.print("Running zig renderer lowerMatMul pipeline test\n", .{});
    const allocator = std.testing.allocator;

    // 1. Setup UOpBuilder
    var builder = UOpBuilder.init(allocator);
    // No defer needed if we don't take ownership of slice

    // 2. Define inputs for lowerMatMul
    const A_id: usize = 0; // Simulated input tensor ID (Matrix A)
    const B_id: usize = 1; // Simulated input tensor ID (Matrix B)

    // Example: C[M, N] = A[M, K] @ B[K, N]
    // Let M=2, K=2, N=3
    const M: usize = 2;
    const K: usize = 2;
    const N: usize = 3;

    const shapeA = &.{ M, K }; // Shape of A
    const shapeB = &.{ K, N }; // Shape of B
    const out_shape = &.{ M, N }; // Shape of C (output)

    const out_dtype = DType.f32;

    // 3. Call lowerMatMul to generate UOps
    const out_buf_id = lowerMatMul(
        &builder,
        A_id,
        B_id,
        shapeA,
        shapeB,
        out_shape,
        out_dtype,
    );
    _ = out_buf_id; // Prevent unused warning

    // Take ownership of UOps
    const uops_list = try builder.toOwnedSlice();
    // Deinit builder immediately as its list is now empty
    builder.deinit();
    // Defer freeing the main slice AFTER freeing internal src slices
    defer allocator.free(uops_list);

    // DEBUG: Print the generated UOps
    std.debug.print("--- Generated UOps (MatMul) ---\n", .{});
    for (uops_list) |uop| {
        uop.dump(std.io.getStdErr().writer()) catch {}; // Dump to stderr
    }
    std.debug.print("-----------------------------\n", .{});

    // Add defer to free duplicated src slices within the owned list
    defer {
        std.debug.print("DEBUG: Freeing internal src for {d} uops in MatMul test\n", .{uops_list.len});
        for (uops_list) |uop| {
            // Free src (only if non-empty)
            if (uop.src.len > 0) {
                allocator.free(@constCast(uop.src));
            }
            // Free duplicated arg payloads (only if non-null and relevant type)
            if (uop.arg) |arg_val| {
                // Use switch for type-safe union payload access
                if (uop.op == .VIEW) {
                    switch (arg_val) {
                        .view_meta => |vm| {
                            // Only free if non-empty
                            if (vm.shape.len > 0) allocator.free(@constCast(vm.shape));
                            if (vm.strides.len > 0) allocator.free(@constCast(vm.strides));
                        },
                        else => {}, // VIEW op with unexpected arg type? Ignore.
                    }
                }
                // Add else if for other duplicated args
                // else if (uop.op == .SOME_OTHER_OP) { ... }
            }
        }
    }

    // 4. Render UOps to Zig code as a function
    var buffer = std.ArrayList(u8).init(allocator);
    defer buffer.deinit();
    const Writer = @TypeOf(buffer.writer());
    var renderer = ZigRenderer(Writer).init(allocator, buffer.writer());
    defer renderer.deinit(); // Deinit renderer AFTER use

    // Specify which IDs are inputs
    const input_ids = &[_]usize{ A_id, B_id };
    try renderer.render_as_function(uops_list, input_ids); // Call the new method

    const actual_code = try buffer.toOwnedSlice();
    defer allocator.free(actual_code);

    std.debug.print("\n--- Generated Function (MatMul) ---\n{s}\n---------------------------------\n", .{actual_code});

    // 5. Save output to a file
    const output_filename = "tests/CodeGen/renderer/lower_matmul_output_function.zig"; // Save inside tests dir
    var file = try std.fs.cwd().createFile(output_filename, .{ .read = true }); // Ensure write permissions
    defer file.close();
    _ = try file.write(actual_code);
    std.debug.print("Generated matmul function saved to {s}\n", .{output_filename});

    // Optional: Clean up the generated file
    // try std.fs.cwd().deleteFile(output_filename);
}
test "Test Generated LowerMatMul Kernel" {
    std.debug.print("Testing generated kernel from lower_matmul_output_function.zig\n", .{});
    const allocator = std.testing.allocator;
    const kernel = @import("lower_matmul_output_function.zig"); // Import the generated file

    // 1. Define input data (A[M, K], B[K, N])
    const M = 2;
    const K = 2;
    const N = 3;
    const input_data_0: [M * K]f32 = .{ // A: 2x2
        1.0, 2.0, // Row 0
        3.0, 4.0, // Row 1
    };
    const input_data_1: [K * N]f32 = .{ // B: 2x3
        5.0, 6.0, 7.0, // Row 0
        8.0, 9.0, 10.0, // Row 1
    };

    // 2. Call the generated kernel
    const result_slice = try kernel.generated_kernel(allocator, &input_data_0, &input_data_1);
    defer allocator.free(result_slice); // Kernel allocates the output slice (size M*N)

    // 3. Define expected output C[M, N]
    const expected_result: [M * N]f32 = .{
        21.0, 24.0, 27.0, // Row 0
        47.0, 54.0, 61.0, // Row 1
    };

    // 4. Compare results
    try std.testing.expectEqualSlices(f32, &expected_result, result_slice);

    std.debug.print("Generated matmul kernel test passed!\n", .{});
}

test "Test Generated LowerAdd Kernel" {
    std.debug.print("Testing generated kernel from loweradd_output_function.zig (3D broadcast)\n", .{});
    const allocator = std.testing.allocator;
    // Import the generated kernel file
    const kernel = @import("loweradd_output_function.zig");

    // 1. Define input data based on LowerAdd Pipeline (3D broadcast)
    // A shape {2, 3, 4}, stride {12, 4, 1} -> 24 elements, row-major
    var input_data_0_list: [24]f32 = undefined;
    for (0..24) |i| {
        input_data_0_list[i] = @as(f32, @floatFromInt(i + 1)); // 1.0 to 24.0
    }
    const input_data_0 = &input_data_0_list;

    // B has effective shape {3} for data, broadcasted via strides {0, 1, 0}
    // to match output shape {2, 3, 4}.
    // The kernel will access input_1 using an index like ((flat_idx / out_shape[2]) % out_shape[1])
    // which is ((flat_idx / 4) % 3) for out_shape {2,3,4}
    const input_data_1 = [_]f32{ 100.0, 200.0, 300.0 }; // Data for the broadcasted dimension of B

    // 2. Call the generated kernel
    // Signature: pub fn generated_kernel(allocator: std.mem.Allocator, input_0: []const f32, input_1: []const f32) ![]f32
    const result_slice = try kernel.generated_kernel(allocator, input_data_0, &input_data_1);
    defer allocator.free(result_slice); // Kernel allocates the output slice (size 24)

    // 3. Define expected output
    // C[i,j,k] = A[i,j,k] + B_broadcasted[j]
    // Output shape {2,3,4}, total 24 elements.
    var expected_result_list: [24]f32 = undefined;
    var flat_idx: usize = 0;
    for (0..2) |_| { // Corresponds to out_shape[0]
        for (0..3) |j| { // Corresponds to out_shape[1]
            for (0..4) |_| { // Corresponds to out_shape[2]
                expected_result_list[flat_idx] = input_data_0[flat_idx] + input_data_1[j];
                flat_idx += 1;
            }
        }
    }
    const expected_result = &expected_result_list;

    // 4. Compare results
    try std.testing.expectEqualSlices(f32, expected_result, result_slice);

    std.debug.print("Generated LowerAdd kernel test (3D broadcast) passed!\n", .{});
}

test "LowerMaxPool2d Pipeline" {
    std.debug.print("Running zig renderer lowerMaxPool2d pipeline test\n", .{});
    const allocator = std.testing.allocator;

    // 1. Setup UOpBuilder
    var builder = UOpBuilder.init(allocator);

    // 2. Define inputs for lowerMaxPool2d
    const A_id: usize = 0; // Simulated input tensor ID
    const out_dtype = DType.f32;

    // Input: NCHW = [1, 1, 4, 4]
    // const shapeA = &.{ 1, 1, 4, 4 }; // Removed unused variable
    // Strides for A (NCHW): [C*H*W, H*W, W, 1] = [16, 16, 4, 1]
    const strideA = &.{ 16, 16, 4, 1 }; // Define input strides
    // Kernel K = [2, 2]
    const kernel_size = .{ 2, 2 }; // Use array literal
    // Stride S = [2, 2]
    const stride = .{ 2, 2 }; // Use array literal
    // Padding P = [0, 0] (top, left) -> Function expects [2]usize
    const padding = .{ 0, 0 }; // Use array literal
    // Dilation D = [1, 1]
    const dilation = .{ 1, 1 }; // Use array literal

    // Output NCHW = [1, 1, 2, 2] (Calculated)
    // H_out = floor((H_in + P_top + P_bottom - D_h * (K_h - 1) - 1) / S_h + 1)
    //       = floor((4 + 0 + 0 - 1 * (2 - 1) - 1) / 2 + 1) = floor((4 - 1 - 1)/2 + 1) = floor(2/2 + 1) = 2
    // W_out = floor((W_in + P_left + P_right - D_w * (K_w - 1) - 1) / S_w + 1)
    //       = floor((4 + 0 + 0 - 1 * (2 - 1) - 1) / 2 + 1) = floor((4 - 1 - 1)/2 + 1) = floor(2/2 + 1) = 2
    const out_shape = &.{ 1, 1, 2, 2 };

    // 3. Call lowerMaxPool2d to generate UOps
    const out_buf_id = lowerMaxPool2d(
        &builder,
        A_id, // X_id
        out_shape, // out_shape
        strideA, // in_stride
        padding, // pads: [2]usize
        stride, // strides_hw: [2]usize
        dilation, // dil_hw: [2]usize
        kernel_size, // kHW: [2]usize
        out_dtype, // out_dtype
        false, // ceil_mode
    );
    _ = out_buf_id; // Prevent unused warning

    // Take ownership of UOps
    const uops_list = try builder.toOwnedSlice();
    builder.deinit();
    defer allocator.free(uops_list);

    // DEBUG: Print the generated UOps
    std.debug.print("--- Generated UOps (MaxPool2d) ---\n", .{});
    for (uops_list) |uop| {
        uop.dump(std.io.getStdErr().writer()) catch {};
    }
    std.debug.print("-------------------------------\n", .{});

    // Defer freeing internal src/args
    defer {
        std.debug.print("DEBUG: Freeing internal src/args for {d} uops in MaxPool2d test\n", .{uops_list.len});
        for (uops_list) |uop| {
            if (uop.src.len > 0) allocator.free(@constCast(uop.src));
            if (uop.arg) |arg_val| {
                if (uop.op == .VIEW) {
                    switch (arg_val) {
                        .view_meta => |vm| {
                            if (vm.shape.len > 0) allocator.free(@constCast(vm.shape));
                            if (vm.strides.len > 0) allocator.free(@constCast(vm.strides));
                        },
                        else => {},
                    }
                }
                // Add other duplicated args if needed
            }
        }
    }

    // 4. Render UOps to Zig code as a function
    var buffer = std.ArrayList(u8).init(allocator);
    defer buffer.deinit();
    const Writer = @TypeOf(buffer.writer());
    var renderer = ZigRenderer(Writer).init(allocator, buffer.writer());
    defer renderer.deinit();

    const input_ids = &[_]usize{A_id};
    try renderer.render_as_function(uops_list, input_ids);

    const actual_code = try buffer.toOwnedSlice();
    defer allocator.free(actual_code);

    std.debug.print("\n--- Generated Function (MaxPool2d) ---\n{s}\n-------------------------------------\n", .{actual_code});

    // 5. Save output to a file
    const output_filename = "tests/CodeGen/renderer/lower_maxpool2d_output_function.zig";
    var file = try std.fs.cwd().createFile(output_filename, .{ .read = true });
    defer file.close();
    _ = try file.write(actual_code);
    std.debug.print("Generated maxpool2d function saved to {s}\n", .{output_filename});

    // Optional: Clean up
    // try std.fs.cwd().deleteFile(output_filename);
}

test "Test Generated LowerMaxPool2d Kernel" {
    std.debug.print("Testing generated kernel from lower_maxpool2d_output_function.zig\n", .{});
    const allocator = std.testing.allocator;
    // Import the generated kernel file
    // IMPORTANT: Build system needs to know about this generated file or test needs to run after generation
    // For simplicity here, assume it's generated before `zig test` is run on this file.
    const kernel = @import("lower_maxpool2d_output_function.zig");

    // 1. Define input data based on LowerMaxPool2d Pipeline shapes/strides
    // Input shapeA: [1, 1, 4, 4], flat size = 16
    const input_data_0 = [_]f32{
        1.0,  2.0,  3.0,  4.0,
        5.0,  6.0,  7.0,  8.0,
        9.0,  10.0, 11.0, 12.0,
        13.0, 14.0, 15.0, 16.0,
    };

    // 2. Call the generated kernel
    // Signature: pub fn generated_kernel(allocator: std.mem.Allocator, input_0: []const f32) ![]f32
    const result_slice = try kernel.generated_kernel(allocator, &input_data_0);
    defer allocator.free(result_slice); // Kernel allocates the output slice (size 4)

    // 3. Define expected output
    // Output shape: [1, 1, 2, 2], flat size = 4
    // K=[2,2], S=[2,2], P=[0,0], D=[1,1]
    // O[0,0] = max(I[0,0], I[0,1], I[1,0], I[1,1]) = max(1, 2, 5, 6) = 6
    // O[0,1] = max(I[0,2], I[0,3], I[1,2], I[1,3]) = max(3, 4, 7, 8) = 8
    // O[1,0] = max(I[2,0], I[2,1], I[3,0], I[3,1]) = max(9, 10, 13, 14) = 14
    // O[1,1] = max(I[2,2], I[2,3], I[3,2], I[3,3]) = max(11, 12, 15, 16) = 16
    const expected_result = [_]f32{
        6.0, 8.0, 14.0, 16.0,
    };

    // 4. Compare results
    try std.testing.expectEqualSlices(f32, &expected_result, result_slice);

    std.debug.print("Generated LowerMaxPool2d kernel test passed!\n", .{});
}

test "LowerConv2d Pipeline" {
    std.debug.print("Running zig renderer lowerConv2d pipeline test\n", .{});
    const allocator = std.testing.allocator;

    // 1. Setup UOpBuilder
    var builder = UOpBuilder.init(allocator);

    // 2. Define inputs for lowerConv2d
    const X_id: usize = 0; // Input Tensor ID
    const W_id: usize = 1; // Weight Tensor ID
    const out_dtype = DType.f32;

    // Input X: NCHW = [1, 1, 3, 3]
    // const shapeX = &.{ 1, 1, 3, 3 }; // Removed unused variable
    // Strides for X (NCHW): [C*H*W, H*W, W, 1] = [9, 9, 3, 1]
    const strideX = &.{ 9, 9, 3, 1 };

    // Weights W: OIHW = [1, 1, 2, 2] (O=1, I=1/groups=1, KH=2, KW=2)
    // const shapeW = &.{ 1, 1, 2, 2 }; // Removed unused variable
    // Strides for W (OIHW): [I*KH*KW, KH*KW, KW, 1] = [4, 4, 2, 1] (assuming groups=1)
    const strideW = &.{ 4, 4, 2, 1 };

    // Kernel K = [2, 2]
    const kernel_size = .{ 2, 2 };
    // Stride S = [1, 1]
    const stride = .{ 1, 1 };
    // Padding P = [0, 0, 0, 0] (top, left, bottom, right) -> Func expects [4]usize
    const padding = .{ 0, 0, 0, 0 };
    // Dilation D = [1, 1]
    const dilation = .{ 1, 1 };
    // Groups G = 1
    const groups: usize = 1;

    // Output NCHW = [1, 1, 2, 2] (Calculated based on params)
    // H_out = floor((3 + 0 + 0 - 1 * (2 - 1) - 1) / 1 + 1) = 2
    // W_out = floor((3 + 0 + 0 - 1 * (2 - 1) - 1) / 1 + 1) = 2
    const out_shape = &.{ 1, 1, 2, 2 };

    const C_in: usize = 1; // Input channels from shapeX[1]
    const M_out: usize = 1; // Output channels from out_shape[1]
    const C_per_grp = C_in / groups;
    const M_per_grp = M_out / groups;

    // 3. Call lowerConv2d to generate UOps
    const out_buf_id = zant.core.tensor.math_standard.lowerConv2d(
        &builder,
        X_id, // X_id
        W_id, // W_id
        out_shape, // out_shape
        strideX, // in_stride
        strideW, // w_stride
        groups, // groups
        .{ padding[0], padding[1] }, // pads: [2]usize {top, left}
        stride, // strides_hw: [2]usize
        dilation, // dil_hw: [2]usize
        kernel_size, // kHW: [2]usize
        C_per_grp, // C' input channels per group
        M_per_grp, // M' output channels per group
        out_dtype, // out_dtype
    );
    _ = out_buf_id; // Prevent unused warning

    // Take ownership of UOps
    const uops_list = try builder.toOwnedSlice();
    builder.deinit();
    defer allocator.free(uops_list);

    // DEBUG: Print the generated UOps
    std.debug.print("--- Generated UOps (Conv2d) ---\n", .{});
    for (uops_list) |uop| {
        uop.dump(std.io.getStdErr().writer()) catch {};
    }
    std.debug.print("-----------------------------\n", .{});

    // Defer freeing internal src/args
    defer {
        std.debug.print("DEBUG: Freeing internal src/args for {d} uops in Conv2d test\n", .{uops_list.len});
        for (uops_list) |uop| {
            if (uop.src.len > 0) allocator.free(@constCast(uop.src));
            if (uop.arg) |arg_val| {
                if (uop.op == .VIEW) {
                    switch (arg_val) {
                        .view_meta => |vm| {
                            if (vm.shape.len > 0) allocator.free(@constCast(vm.shape));
                            if (vm.strides.len > 0) allocator.free(@constCast(vm.strides));
                        },
                        else => {},
                    }
                }
                // Add other duplicated args if needed
            }
        }
    }

    // 4. Render UOps to Zig code as a function
    var buffer = std.ArrayList(u8).init(allocator);
    defer buffer.deinit();
    const Writer = @TypeOf(buffer.writer());
    var renderer = ZigRenderer(Writer).init(allocator, buffer.writer());
    defer renderer.deinit();

    const input_ids = &[_]usize{ X_id, W_id }; // X, W are inputs (Bias B_id removed)
    try renderer.render_as_function(uops_list, input_ids);

    const actual_code = try buffer.toOwnedSlice();
    defer allocator.free(actual_code);

    std.debug.print("\n--- Generated Function (Conv2d) ---\n{s}\n-----------------------------------\n", .{actual_code});

    // 5. Save output to a file
    const output_filename = "tests/CodeGen/renderer/lower_conv2d_output_function.zig";
    var file = try std.fs.cwd().createFile(output_filename, .{ .read = true });
    defer file.close();
    _ = try file.write(actual_code);
    std.debug.print("Generated conv2d function saved to {s}\n", .{output_filename});

    // Optional: Clean up
    // try std.fs.cwd().deleteFile(output_filename);
}

test "Test Generated LowerConv2d Kernel" {
    std.debug.print("Testing generated kernel from lower_conv2d_output_function.zig\n", .{});
    const allocator = std.testing.allocator;
    // Import the generated kernel file
    const kernel = @import("lower_conv2d_output_function.zig");

    // 1. Define input data based on LowerConv2d Pipeline
    // Input X: [1, 1, 3, 3], flat size = 9
    const input_data_0 = [_]f32{ // X
        1.0, 2.0, 3.0,
        4.0, 5.0, 6.0,
        7.0, 8.0, 9.0,
    };
    // Weights W: [1, 1, 2, 2], flat size = 4
    const input_data_1 = [_]f32{ // W
        1.0, 1.0,
        1.0, 1.0,
    };
    // Bias B: [1], flat size = 1 -- REMOVED, bias handled separately
    // const input_data_2 = [_]f32{ // B
    //     0.5,
    // };

    // 2. Call the generated kernel
    // Signature expected: pub fn generated_kernel(allocator: std.mem.Allocator, input_0: []const f32, input_1: []const f32) ![]f32
    const result_slice = try kernel.generated_kernel(allocator, &input_data_0, &input_data_1); // REMOVED input_data_2
    defer allocator.free(result_slice); // Kernel allocates output slice (size 4)

    // 3. Define expected output (WITHOUT BIAS)
    // Output shape: [1, 1, 2, 2], flat size = 4
    // K=[2,2], S=[1,1], P=[0,0,0,0], D=[1,1], G=1
    // O[n,o,h,w] = sum(I[n, g*I_c + i, h*S_h + kh*D_h - P_t, w*S_w + kw*D_w - P_l] * W[o, i, kh, kw])
    // O[0,0,0,0] = I[0,0,0,0]*W[0,0,0,0] + I[0,0,0,1]*W[0,0,0,1] + I[0,0,1,0]*W[0,0,1,0] + I[0,0,1,1]*W[0,0,1,1]
    //            = 1*1 + 2*1 + 4*1 + 5*1 = 12.0
    // O[0,0,0,1] = I[0,0,0,1]*W[0,0,0,0] + I[0,0,0,2]*W[0,0,0,1] + I[0,0,1,1]*W[0,0,1,0] + I[0,0,1,2]*W[0,0,1,1]
    //            = 2*1 + 3*1 + 5*1 + 6*1 = 16.0
    // O[0,0,1,0] = I[0,0,1,0]*W[0,0,0,0] + I[0,0,1,1]*W[0,0,0,1] + I[0,0,2,0]*W[0,0,1,0] + I[0,0,2,1]*W[0,0,1,1]
    //            = 4*1 + 5*1 + 7*1 + 8*1 = 24.0
    // O[0,0,1,1] = I[0,0,1,1]*W[0,0,0,0] + I[0,0,1,2]*W[0,0,0,1] + I[0,0,2,1]*W[0,0,1,0] + I[0,0,2,2]*W[0,0,1,1]
    //            = 5*1 + 6*1 + 8*1 + 9*1 = 28.0
    const expected_result = [_]f32{
        12.0, 16.0, 24.0, 28.0, // Removed bias of 0.5 from original expected
    };

    // 4. Compare results
    try std.testing.expectEqualSlices(f32, &expected_result, result_slice);

    std.debug.print("Generated LowerConv2d kernel test passed!\n", .{});
}

test "LowerNeg Pipeline" {
    std.debug.print("Running zig renderer lowerNeg pipeline test\n", .{});
    const allocator = std.testing.allocator;

    // 1. Setup UOpBuilder
    var builder = UOpBuilder.init(allocator);

    // 2. Define inputs for lowerNeg
    const A_id: usize = 0; // Simulated input tensor ID
    // A shape: {2, 3}
    const input_shape = &.{ @as(usize, 2), @as(usize, 3) }; // Explicitly type for array literal
    const out_shape = input_shape; // For Neg, output shape is same as input
    const strideA = &.{ @as(isize, 3), @as(isize, 1) }; // Strides for A (row-major for {2,3})
    const out_dtype = DType.f32;

    // 3. Call lowerNeg to generate UOps
    const out_buf_id = lowerNeg(
        &builder,
        A_id,
        strideA,
        out_shape,
        out_dtype,
    );
    _ = out_buf_id; // Prevent unused warning

    // Take ownership of UOps
    const uops_list = try builder.toOwnedSlice();
    builder.deinit();
    defer allocator.free(uops_list);

    // DEBUG: Print the generated UOps
    std.debug.print("--- Generated UOps (Neg) ---\n", .{});
    for (uops_list) |uop| {
        uop.dump(std.io.getStdErr().writer()) catch {};
    }
    std.debug.print("--------------------------\n", .{});

    // Defer to free duplicated src slices and view_meta args
    defer {
        std.debug.print("DEBUG: Freeing internal src/args for {d} uops in Neg test\n", .{uops_list.len});
        for (uops_list) |uop| {
            if (uop.src.len > 0) {
                allocator.free(@constCast(uop.src));
            }
            if (uop.arg) |arg_val| {
                if (uop.op == .VIEW) {
                    switch (arg_val) {
                        .view_meta => |vm| {
                            if (vm.shape.len > 0) allocator.free(@constCast(vm.shape));
                            if (vm.strides.len > 0) allocator.free(@constCast(vm.strides));
                        },
                        else => {},
                    }
                }
            }
        }
    }

    // 4. Render UOps to Zig code as a function
    var buffer = std.ArrayList(u8).init(allocator);
    defer buffer.deinit();
    const Writer = @TypeOf(buffer.writer());
    var renderer = ZigRenderer(Writer).init(allocator, buffer.writer());
    defer renderer.deinit();

    const input_ids = &[_]usize{A_id};
    try renderer.render_as_function(uops_list, input_ids);

    const actual_code = try buffer.toOwnedSlice();
    defer allocator.free(actual_code);

    std.debug.print("\n--- Generated Function (Neg) ---\n{s}\n--------------------------------\n", .{actual_code});

    // 5. Save output to a file
    const output_filename = "tests/CodeGen/renderer/lowerneg_output_function.zig";
    var file = try std.fs.cwd().createFile(output_filename, .{ .read = true });
    defer file.close();
    _ = try file.write(actual_code);
    std.debug.print("Generated neg function saved to {s}\n", .{output_filename});

    // Optional: Clean up
    // try std.fs.cwd().deleteFile(output_filename);
}

test "Test Generated LowerNeg Kernel" {
    std.debug.print("Testing generated kernel from lowerneg_output_function.zig\n", .{});
    const allocator = std.testing.allocator;
    const kernel = @import("lowerneg_output_function.zig");

    // 1. Define input data
    // Input shape {2, 3}, flat size = 6
    const input_data_0_list = [_]f32{
        1.0,  -2.0, 3.0,
        -4.0, 5.0,  0.0,
    };
    const input_data_0 = &input_data_0_list;

    // 2. Call the generated kernel
    // Signature: pub fn generated_kernel(allocator: std.mem.Allocator, input_0: []const f32) ![]f32
    const result_slice = try kernel.generated_kernel(allocator, input_data_0);
    defer allocator.free(result_slice); // Kernel allocates the output slice (size 6)

    // 3. Define expected output
    // Output shape {2, 3}, flat size = 6
    const expected_result_list = [_]f32{
        -1.0, 2.0, -3.0,
        4.0, -5.0, -0.0, // Note: -0.0 is f32 representation
    };
    const expected_result = &expected_result_list;

    // 4. Compare results
    try std.testing.expectEqualSlices(f32, expected_result, result_slice);

    std.debug.print("Generated LowerNeg kernel test passed!\n", .{});
}

<<<<<<< HEAD
test "LowerShape Pipeline" {
=======
test "LowerClip Pipeline with f32" {
    std.debug.print("Running zig renderer lowerClip pipeline test with f32\n", .{});
>>>>>>> 6aa0712d
    const allocator = std.testing.allocator;

    // 1. Setup UOpBuilder
    var builder = UOpBuilder.init(allocator);
<<<<<<< HEAD
    const A_id: usize = 0; // Simula
    const out_dtype = DType.f32;
    const out_shape = &.{ 2, 3 }; // Shape of input tensor

    const out_buf_id = lowerReshape(
        &builder,
        A_id,
        out_shape,
        out_dtype,
    );

=======

    // 2. Define inputs for lowerClip
    const A_id: usize = 0; // Simulated input tensor ID
    // A shape: {2, 3}
    const input_shape = &.{ @as(usize, 2), @as(usize, 3) }; // Explicitly type for array literal
    const out_shape = input_shape; // For Clip, output shape is same as input
    const strideA = &.{ @as(isize, 3), @as(isize, 1) };
    const out_dtype = DType.f32;
    const max = DTypeValue{ .f32 =  2.0};
    const min = DTypeValue{ .f32 = -2.0};

    // 3. Call lowerNeg to generate UOps
    const out_buf_id = lowerClip(
        &builder,
        A_id,
        out_shape,
        strideA,
        out_dtype,
        min,
        max,
    );
>>>>>>> 6aa0712d
    _ = out_buf_id; // Prevent unused warning

    // Take ownership of UOps
    const uops_list = try builder.toOwnedSlice();
    builder.deinit();
    defer allocator.free(uops_list);

    // DEBUG: Print the generated UOps
<<<<<<< HEAD
    std.debug.print("--- Generated UOps (Reshape) ---\n", .{});
=======
    std.debug.print("--- Generated UOps (Neg) ---\n", .{});
>>>>>>> 6aa0712d
    for (uops_list) |uop| {
        uop.dump(std.io.getStdErr().writer()) catch {};
    }
    std.debug.print("--------------------------\n", .{});

    // Defer to free duplicated src slices and view_meta args
    defer {
<<<<<<< HEAD
        std.debug.print("DEBUG: Freeing internal src/args for {d} uops in Reshape test\n", .{uops_list.len});
=======
        std.debug.print("DEBUG: Freeing internal src/args for {d} uops in Clip test\n", .{uops_list.len});
>>>>>>> 6aa0712d
        for (uops_list) |uop| {
            if (uop.src.len > 0) {
                allocator.free(@constCast(uop.src));
            }
<<<<<<< HEAD
        }
    }

=======
            if (uop.arg) |arg_val| {
                if (uop.op == .VIEW) {
                    switch (arg_val) {
                        .view_meta => |vm| {
                            if (vm.shape.len > 0) allocator.free(@constCast(vm.shape));
                            if (vm.strides.len > 0) allocator.free(@constCast(vm.strides));
                        },
                        else => {},
                    }
                }
            }
        }
    }

    // 4. Render UOps to Zig code as a function
>>>>>>> 6aa0712d
    var buffer = std.ArrayList(u8).init(allocator);
    defer buffer.deinit();
    const Writer = @TypeOf(buffer.writer());
    var renderer = ZigRenderer(Writer).init(allocator, buffer.writer());
    defer renderer.deinit();

<<<<<<< HEAD
    var ptr_map = std.AutoHashMap(usize, []const u8).init(allocator);
    defer ptr_map.deinit();

    try renderer.render_uop(uops_list[0], &ptr_map);

    var it = renderer.view_map.iterator();
    while (it.next()) |entry| {
        const key = entry.key_ptr.*;
        const view_info = entry.value_ptr.*;
        try std.testing.expect(key == 0);
        try std.testing.expectEqualSlices(isize, view_info.arg.view_meta.strides, &.{ 3, 1 });
        allocator.free(view_info.arg.view_meta.strides);
    }
=======
    const input_ids = &[_]usize{A_id};
    try renderer.render_as_function(uops_list, input_ids);

    const actual_code = try buffer.toOwnedSlice();
    defer allocator.free(actual_code);

    std.debug.print("\n--- Generated Function (Clip) ---\n{s}\n--------------------------------\n", .{actual_code});

    // 5. Save output to a file
    const output_filename = "tests/CodeGen/renderer/lowerclip_output_function.zig";
    var file = try std.fs.cwd().createFile(output_filename, .{ .read = true });
    defer file.close();
    _ = try file.write(actual_code);
    std.debug.print("Generated clip function saved to {s}\n", .{output_filename});

    // Optional: Clean up
    // try std.fs.cwd().deleteFile(output_filename);
}

test "Test Generated LowerClip Kernel with f32" {
    std.debug.print("Testing generated kernel from lowerclip_output_function.zig with f32\n", .{});
    const allocator = std.testing.allocator;
    const kernel = @import("lowerclip_output_function.zig");

    // 1. Define input data
    // Input shape {2, 3}, flat size = 6
    const input_data_0_list = [_]f32{
        1.0,  -2.0, 3.0,
        -4.0, 5.0,  0.0,
    };
    const input_data_0 = &input_data_0_list;

    // 2. Call the generated kernel
    // Signature: pub fn generated_kernel(allocator: std.mem.Allocator, input_0: []const f32) ![]f32
    const result_slice = try kernel.generated_kernel(allocator, input_data_0);
    defer allocator.free(result_slice); // Kernel allocates the output slice (size 6)

    // 3. Define expected output
    // Output shape {2, 3}, flat size = 6
    const expected_result_list = [_]f32{
        1.0, -2.0, 2.0,
        -2.0, 2.0, 0.0, // Note: -0.0 is f32 representation
    };
    const expected_result = &expected_result_list;

    // 4. Compare results
    try std.testing.expectEqualSlices(f32, expected_result, result_slice);

    std.debug.print("Generated LowerClip kernel test passed!\n", .{});
}


test "LowerClip Pipeline with u16" {
    std.debug.print("Running zig renderer lowerClip pipeline test with u16\n", .{});
    const allocator = std.testing.allocator;

    // 1. Setup UOpBuilder
    var builder = UOpBuilder.init(allocator);

    // 2. Define inputs for lowerClip
    const A_id: usize = 0; // Simulated input tensor ID
    // A shape: {2, 3}
    const input_shape = &.{ @as(usize, 2), @as(usize, 3) }; // Explicitly type for array literal
    const out_shape = input_shape; // For Clip, output shape is same as input
    const strideA = &.{ @as(isize, 3), @as(isize, 1) };
    const out_dtype = DType.u16;
    const max = DTypeValue{ .u16 = 8};
    const min = DTypeValue{ .u16 = 2};

    // 3. Call lowerNeg to generate UOps
    const out_buf_id = lowerClip(
        &builder,
        A_id,
        out_shape,
        strideA,
        out_dtype,
        min,
        max,
    );
    _ = out_buf_id; // Prevent unused warning

    // Take ownership of UOps
    const uops_list = try builder.toOwnedSlice();
    builder.deinit();
    defer allocator.free(uops_list);

    // DEBUG: Print the generated UOps
    std.debug.print("--- Generated UOps (Neg) ---\n", .{});
    for (uops_list) |uop| {
        uop.dump(std.io.getStdErr().writer()) catch {};
    }
    std.debug.print("--------------------------\n", .{});

    // Defer to free duplicated src slices and view_meta args
    defer {
        std.debug.print("DEBUG: Freeing internal src/args for {d} uops in Clip test\n", .{uops_list.len});
        for (uops_list) |uop| {
            if (uop.src.len > 0) {
                allocator.free(@constCast(uop.src));
            }
            if (uop.arg) |arg_val| {
                if (uop.op == .VIEW) {
                    switch (arg_val) {
                        .view_meta => |vm| {
                            if (vm.shape.len > 0) allocator.free(@constCast(vm.shape));
                            if (vm.strides.len > 0) allocator.free(@constCast(vm.strides));
                        },
                        else => {},
                    }
                }
            }
        }
    }

    // 4. Render UOps to Zig code as a function
    var buffer = std.ArrayList(u8).init(allocator);
    defer buffer.deinit();
    const Writer = @TypeOf(buffer.writer());
    var renderer = ZigRenderer(Writer).init(allocator, buffer.writer());
    defer renderer.deinit();

    const input_ids = &[_]usize{A_id};
    try renderer.render_as_function(uops_list, input_ids);

    const actual_code = try buffer.toOwnedSlice();
    defer allocator.free(actual_code);

    std.debug.print("\n--- Generated Function (Clip) ---\n{s}\n--------------------------------\n", .{actual_code});

    // 5. Save output to a file
    const output_filename = "tests/CodeGen/renderer/lowerclip_output_function2.zig";
    var file = try std.fs.cwd().createFile(output_filename, .{ .read = true });
    defer file.close();
    _ = try file.write(actual_code);
    std.debug.print("Generated clip function saved to {s}\n", .{output_filename});

    // Optional: Clean up
    // try std.fs.cwd().deleteFile(output_filename);
}

test "Test Generated LowerClip Kernel with u16" {
    std.debug.print("Testing generated kernel from lowerclip_output_function.zig with u16\n", .{});
    const allocator = std.testing.allocator;
    const kernel = @import("lowerclip_output_function2.zig");

    // 1. Define input data
    // Input shape {2, 3}, flat size = 6
    const input_data_0_list = [_]u16{
        1,  2, 10,
        6,  3, 16,
    };
    const input_data_0 = &input_data_0_list;

    // 2. Call the generated kernel
    // Signature: pub fn generated_kernel(allocator: std.mem.Allocator, input_0: []const f32) ![]f32
    const result_slice = try kernel.generated_kernel(allocator, input_data_0);
    defer allocator.free(result_slice); // Kernel allocates the output slice (size 6)

    // 3. Define expected output
    // Output shape {2, 3}, flat size = 6
    const expected_result_list = [_]u16{
        2, 2, 8,
        6, 3, 8,
    };
    const expected_result = &expected_result_list;

    // 4. Compare results
    try std.testing.expectEqualSlices(u16, expected_result, result_slice);

    std.debug.print("Generated LowerClip kernel test passed!\n", .{});
>>>>>>> 6aa0712d
}<|MERGE_RESOLUTION|>--- conflicted
+++ resolved
@@ -16,12 +16,9 @@
 const DType = zant.uops.DType;
 const DTypeValue = zant.uops.DTypeValue;
 const lowerNeg = zant.core.tensor.math_standard.lowerNeg;
-<<<<<<< HEAD
 const lowerReshape = zant.core.tensor.math_standard.lowerReshape;
-
-=======
 const lowerClip = zant.core.tensor.math_standard.lowerClip;
->>>>>>> 6aa0712d
+
 // /* REMOVED OLD TESTS
 // test "Arithmetic operations" { ... }
 // ... etc ...
@@ -739,29 +736,14 @@
     std.debug.print("Generated LowerNeg kernel test passed!\n", .{});
 }
 
-<<<<<<< HEAD
-test "LowerShape Pipeline" {
-=======
+
 test "LowerClip Pipeline with f32" {
     std.debug.print("Running zig renderer lowerClip pipeline test with f32\n", .{});
->>>>>>> 6aa0712d
     const allocator = std.testing.allocator;
 
     // 1. Setup UOpBuilder
     var builder = UOpBuilder.init(allocator);
-<<<<<<< HEAD
-    const A_id: usize = 0; // Simula
-    const out_dtype = DType.f32;
-    const out_shape = &.{ 2, 3 }; // Shape of input tensor
-
-    const out_buf_id = lowerReshape(
-        &builder,
-        A_id,
-        out_shape,
-        out_dtype,
-    );
-
-=======
+
 
     // 2. Define inputs for lowerClip
     const A_id: usize = 0; // Simulated input tensor ID
@@ -772,157 +754,6 @@
     const out_dtype = DType.f32;
     const max = DTypeValue{ .f32 =  2.0};
     const min = DTypeValue{ .f32 = -2.0};
-
-    // 3. Call lowerNeg to generate UOps
-    const out_buf_id = lowerClip(
-        &builder,
-        A_id,
-        out_shape,
-        strideA,
-        out_dtype,
-        min,
-        max,
-    );
->>>>>>> 6aa0712d
-    _ = out_buf_id; // Prevent unused warning
-
-    // Take ownership of UOps
-    const uops_list = try builder.toOwnedSlice();
-    builder.deinit();
-    defer allocator.free(uops_list);
-
-    // DEBUG: Print the generated UOps
-<<<<<<< HEAD
-    std.debug.print("--- Generated UOps (Reshape) ---\n", .{});
-=======
-    std.debug.print("--- Generated UOps (Neg) ---\n", .{});
->>>>>>> 6aa0712d
-    for (uops_list) |uop| {
-        uop.dump(std.io.getStdErr().writer()) catch {};
-    }
-    std.debug.print("--------------------------\n", .{});
-
-    // Defer to free duplicated src slices and view_meta args
-    defer {
-<<<<<<< HEAD
-        std.debug.print("DEBUG: Freeing internal src/args for {d} uops in Reshape test\n", .{uops_list.len});
-=======
-        std.debug.print("DEBUG: Freeing internal src/args for {d} uops in Clip test\n", .{uops_list.len});
->>>>>>> 6aa0712d
-        for (uops_list) |uop| {
-            if (uop.src.len > 0) {
-                allocator.free(@constCast(uop.src));
-            }
-<<<<<<< HEAD
-        }
-    }
-
-=======
-            if (uop.arg) |arg_val| {
-                if (uop.op == .VIEW) {
-                    switch (arg_val) {
-                        .view_meta => |vm| {
-                            if (vm.shape.len > 0) allocator.free(@constCast(vm.shape));
-                            if (vm.strides.len > 0) allocator.free(@constCast(vm.strides));
-                        },
-                        else => {},
-                    }
-                }
-            }
-        }
-    }
-
-    // 4. Render UOps to Zig code as a function
->>>>>>> 6aa0712d
-    var buffer = std.ArrayList(u8).init(allocator);
-    defer buffer.deinit();
-    const Writer = @TypeOf(buffer.writer());
-    var renderer = ZigRenderer(Writer).init(allocator, buffer.writer());
-    defer renderer.deinit();
-
-<<<<<<< HEAD
-    var ptr_map = std.AutoHashMap(usize, []const u8).init(allocator);
-    defer ptr_map.deinit();
-
-    try renderer.render_uop(uops_list[0], &ptr_map);
-
-    var it = renderer.view_map.iterator();
-    while (it.next()) |entry| {
-        const key = entry.key_ptr.*;
-        const view_info = entry.value_ptr.*;
-        try std.testing.expect(key == 0);
-        try std.testing.expectEqualSlices(isize, view_info.arg.view_meta.strides, &.{ 3, 1 });
-        allocator.free(view_info.arg.view_meta.strides);
-    }
-=======
-    const input_ids = &[_]usize{A_id};
-    try renderer.render_as_function(uops_list, input_ids);
-
-    const actual_code = try buffer.toOwnedSlice();
-    defer allocator.free(actual_code);
-
-    std.debug.print("\n--- Generated Function (Clip) ---\n{s}\n--------------------------------\n", .{actual_code});
-
-    // 5. Save output to a file
-    const output_filename = "tests/CodeGen/renderer/lowerclip_output_function.zig";
-    var file = try std.fs.cwd().createFile(output_filename, .{ .read = true });
-    defer file.close();
-    _ = try file.write(actual_code);
-    std.debug.print("Generated clip function saved to {s}\n", .{output_filename});
-
-    // Optional: Clean up
-    // try std.fs.cwd().deleteFile(output_filename);
-}
-
-test "Test Generated LowerClip Kernel with f32" {
-    std.debug.print("Testing generated kernel from lowerclip_output_function.zig with f32\n", .{});
-    const allocator = std.testing.allocator;
-    const kernel = @import("lowerclip_output_function.zig");
-
-    // 1. Define input data
-    // Input shape {2, 3}, flat size = 6
-    const input_data_0_list = [_]f32{
-        1.0,  -2.0, 3.0,
-        -4.0, 5.0,  0.0,
-    };
-    const input_data_0 = &input_data_0_list;
-
-    // 2. Call the generated kernel
-    // Signature: pub fn generated_kernel(allocator: std.mem.Allocator, input_0: []const f32) ![]f32
-    const result_slice = try kernel.generated_kernel(allocator, input_data_0);
-    defer allocator.free(result_slice); // Kernel allocates the output slice (size 6)
-
-    // 3. Define expected output
-    // Output shape {2, 3}, flat size = 6
-    const expected_result_list = [_]f32{
-        1.0, -2.0, 2.0,
-        -2.0, 2.0, 0.0, // Note: -0.0 is f32 representation
-    };
-    const expected_result = &expected_result_list;
-
-    // 4. Compare results
-    try std.testing.expectEqualSlices(f32, expected_result, result_slice);
-
-    std.debug.print("Generated LowerClip kernel test passed!\n", .{});
-}
-
-
-test "LowerClip Pipeline with u16" {
-    std.debug.print("Running zig renderer lowerClip pipeline test with u16\n", .{});
-    const allocator = std.testing.allocator;
-
-    // 1. Setup UOpBuilder
-    var builder = UOpBuilder.init(allocator);
-
-    // 2. Define inputs for lowerClip
-    const A_id: usize = 0; // Simulated input tensor ID
-    // A shape: {2, 3}
-    const input_shape = &.{ @as(usize, 2), @as(usize, 3) }; // Explicitly type for array literal
-    const out_shape = input_shape; // For Clip, output shape is same as input
-    const strideA = &.{ @as(isize, 3), @as(isize, 1) };
-    const out_dtype = DType.u16;
-    const max = DTypeValue{ .u16 = 8};
-    const min = DTypeValue{ .u16 = 2};
 
     // 3. Call lowerNeg to generate UOps
     const out_buf_id = lowerClip(
@@ -942,6 +773,7 @@
     defer allocator.free(uops_list);
 
     // DEBUG: Print the generated UOps
+
     std.debug.print("--- Generated UOps (Neg) ---\n", .{});
     for (uops_list) |uop| {
         uop.dump(std.io.getStdErr().writer()) catch {};
@@ -950,11 +782,13 @@
 
     // Defer to free duplicated src slices and view_meta args
     defer {
+
         std.debug.print("DEBUG: Freeing internal src/args for {d} uops in Clip test\n", .{uops_list.len});
         for (uops_list) |uop| {
             if (uop.src.len > 0) {
                 allocator.free(@constCast(uop.src));
             }
+
             if (uop.arg) |arg_val| {
                 if (uop.op == .VIEW) {
                     switch (arg_val) {
@@ -976,6 +810,129 @@
     var renderer = ZigRenderer(Writer).init(allocator, buffer.writer());
     defer renderer.deinit();
 
+
+
+    const input_ids = &[_]usize{A_id};
+    try renderer.render_as_function(uops_list, input_ids);
+
+    const actual_code = try buffer.toOwnedSlice();
+    defer allocator.free(actual_code);
+
+    std.debug.print("\n--- Generated Function (Clip) ---\n{s}\n--------------------------------\n", .{actual_code});
+
+    // 5. Save output to a file
+    const output_filename = "tests/CodeGen/renderer/lowerclip_output_function.zig";
+    var file = try std.fs.cwd().createFile(output_filename, .{ .read = true });
+    defer file.close();
+    _ = try file.write(actual_code);
+    std.debug.print("Generated clip function saved to {s}\n", .{output_filename});
+
+    // Optional: Clean up
+    // try std.fs.cwd().deleteFile(output_filename);
+}
+
+test "Test Generated LowerClip Kernel with f32" {
+    std.debug.print("Testing generated kernel from lowerclip_output_function.zig with f32\n", .{});
+    const allocator = std.testing.allocator;
+    const kernel = @import("lowerclip_output_function.zig");
+
+    // 1. Define input data
+    // Input shape {2, 3}, flat size = 6
+    const input_data_0_list = [_]f32{
+        1.0,  -2.0, 3.0,
+        -4.0, 5.0,  0.0,
+    };
+    const input_data_0 = &input_data_0_list;
+
+    // 2. Call the generated kernel
+    // Signature: pub fn generated_kernel(allocator: std.mem.Allocator, input_0: []const f32) ![]f32
+    const result_slice = try kernel.generated_kernel(allocator, input_data_0);
+    defer allocator.free(result_slice); // Kernel allocates the output slice (size 6)
+
+    // 3. Define expected output
+    // Output shape {2, 3}, flat size = 6
+    const expected_result_list = [_]f32{
+        1.0, -2.0, 2.0,
+        -2.0, 2.0, 0.0, // Note: -0.0 is f32 representation
+    };
+    const expected_result = &expected_result_list;
+
+    // 4. Compare results
+    try std.testing.expectEqualSlices(f32, expected_result, result_slice);
+
+    std.debug.print("Generated LowerClip kernel test passed!\n", .{});
+}
+
+
+test "LowerClip Pipeline with u16" {
+    std.debug.print("Running zig renderer lowerClip pipeline test with u16\n", .{});
+    const allocator = std.testing.allocator;
+
+    // 1. Setup UOpBuilder
+    var builder = UOpBuilder.init(allocator);
+
+    // 2. Define inputs for lowerClip
+    const A_id: usize = 0; // Simulated input tensor ID
+    // A shape: {2, 3}
+    const input_shape = &.{ @as(usize, 2), @as(usize, 3) }; // Explicitly type for array literal
+    const out_shape = input_shape; // For Clip, output shape is same as input
+    const strideA = &.{ @as(isize, 3), @as(isize, 1) };
+    const out_dtype = DType.u16;
+    const max = DTypeValue{ .u16 = 8};
+    const min = DTypeValue{ .u16 = 2};
+
+    // 3. Call lowerNeg to generate UOps
+    const out_buf_id = lowerClip(
+        &builder,
+        A_id,
+        out_shape,
+        strideA,
+        out_dtype,
+        min,
+        max,
+    );
+    _ = out_buf_id; // Prevent unused warning
+
+    // Take ownership of UOps
+    const uops_list = try builder.toOwnedSlice();
+    builder.deinit();
+    defer allocator.free(uops_list);
+
+    // DEBUG: Print the generated UOps
+    std.debug.print("--- Generated UOps (Neg) ---\n", .{});
+    for (uops_list) |uop| {
+        uop.dump(std.io.getStdErr().writer()) catch {};
+    }
+    std.debug.print("--------------------------\n", .{});
+
+    // Defer to free duplicated src slices and view_meta args
+    defer {
+        std.debug.print("DEBUG: Freeing internal src/args for {d} uops in Clip test\n", .{uops_list.len});
+        for (uops_list) |uop| {
+            if (uop.src.len > 0) {
+                allocator.free(@constCast(uop.src));
+            }
+            if (uop.arg) |arg_val| {
+                if (uop.op == .VIEW) {
+                    switch (arg_val) {
+                        .view_meta => |vm| {
+                            if (vm.shape.len > 0) allocator.free(@constCast(vm.shape));
+                            if (vm.strides.len > 0) allocator.free(@constCast(vm.strides));
+                        },
+                        else => {},
+                    }
+                }
+            }
+        }
+    }
+
+    // 4. Render UOps to Zig code as a function
+    var buffer = std.ArrayList(u8).init(allocator);
+    defer buffer.deinit();
+    const Writer = @TypeOf(buffer.writer());
+    var renderer = ZigRenderer(Writer).init(allocator, buffer.writer());
+    defer renderer.deinit();
+
     const input_ids = &[_]usize{A_id};
     try renderer.render_as_function(uops_list, input_ids);
 
@@ -1025,5 +982,67 @@
     try std.testing.expectEqualSlices(u16, expected_result, result_slice);
 
     std.debug.print("Generated LowerClip kernel test passed!\n", .{});
->>>>>>> 6aa0712d
+}
+
+
+
+test "LowerShape Pipeline" {
+    const allocator = std.testing.allocator;
+
+    // 1. Setup UOpBuilder
+    var builder = UOpBuilder.init(allocator);
+    const A_id: usize = 0; // Simula
+    const out_dtype = DType.f32;
+    const out_shape = &.{ 2, 3 }; // Shape of input tensor
+
+    const out_buf_id = lowerReshape(
+        &builder,
+        A_id,
+        out_shape,
+        out_dtype,
+    );
+
+    _ = out_buf_id; // Prevent unused warning
+
+    // Take ownership of UOps
+    const uops_list = try builder.toOwnedSlice();
+    builder.deinit();
+    defer allocator.free(uops_list);
+
+    // DEBUG: Print the generated UOps
+    std.debug.print("--- Generated UOps (Reshape) ---\n", .{});
+    for (uops_list) |uop| {
+        uop.dump(std.io.getStdErr().writer()) catch {};
+    }
+    std.debug.print("--------------------------\n", .{});
+
+    // Defer to free duplicated src slices and view_meta args
+    defer {
+        std.debug.print("DEBUG: Freeing internal src/args for {d} uops in Reshape test\n", .{uops_list.len});
+        for (uops_list) |uop| {
+            if (uop.src.len > 0) {
+                allocator.free(@constCast(uop.src));
+            }
+        }
+    }
+
+    var buffer = std.ArrayList(u8).init(allocator);
+    defer buffer.deinit();
+    const Writer = @TypeOf(buffer.writer());
+    var renderer = ZigRenderer(Writer).init(allocator, buffer.writer());
+    defer renderer.deinit();
+
+    var ptr_map = std.AutoHashMap(usize, []const u8).init(allocator);
+    defer ptr_map.deinit();
+
+    try renderer.render_uop(uops_list[0], &ptr_map);
+
+    var it = renderer.view_map.iterator();
+    while (it.next()) |entry| {
+        const key = entry.key_ptr.*;
+        const view_info = entry.value_ptr.*;
+        try std.testing.expect(key == 0);
+        try std.testing.expectEqualSlices(isize, view_info.arg.view_meta.strides, &.{ 3, 1 });
+        allocator.free(view_info.arg.view_meta.strides);
+    }
 }